package io.opensphere.search;

import java.awt.BorderLayout;

import javax.swing.event.InternalFrameAdapter;
import javax.swing.event.InternalFrameEvent;

import io.opensphere.core.Toolbox;
import io.opensphere.core.hud.awt.AbstractInternalFrame;
import io.opensphere.core.util.fx.FXUtilities;
import io.opensphere.core.util.swing.AbstractHUDPanel;
import io.opensphere.search.model.SearchModel;
import io.opensphere.search.view.SearchDialogPanel;
import javafx.embed.swing.JFXPanel;
import javafx.scene.Scene;

/** A HUD-dialog in which search results are rendered. */
public class SearchResultHudDialog extends AbstractInternalFrame
{
    /** The height offset used to avoid the timeline. */
    private static final int HEIGHT_OFFSET = 187;

    /** The default height of the HUD window. */
    private static final int DEFAULT_HEIGHT = 850;

    /** The default width of the HUD window. */
    private static final int DEFAULT_WIDTH = 550;

    /** The title of the frame in which the search results are presented. */
    public static final String TITLE = "Search Results";

    /** The internal frame border width. */
    private static final int FRAME_BORDER_WIDTH = 30;

    /** The unique identifier used for serialization. */
    private static final long serialVersionUID = 5814849968949784006L;

    /** The panel in which the results are rendered. */
    private final SearchDialogPanel myResultPanel;

    /** The container in which the results are rendered. */
    private final JFXPanel myResultPanelContainer;

    /** The toolbox through which application state is accessed. */
    private final Toolbox myToolbox;

    /**
     * Creates a new search result dialog, bound to the supplied toolbox.
     *
     * @param toolbox The toolbox through which application state is accessed.
     * @param searchModel The main search model.
     */
    public SearchResultHudDialog(Toolbox toolbox, SearchModel searchModel)
    {
        super();
        myToolbox = toolbox;

        setTitle(TITLE);
        setOpaque(false);
        setIconifiable(false);
        setClosable(true);
        setResizable(true);
        setDefaultCloseOperation(HIDE_ON_CLOSE);

        // set up default height and width:
        int width = DEFAULT_WIDTH;
        int height = DEFAULT_HEIGHT;
        int xposition = 0;
        int yposition = 0;
        if (getParent() != null)
        {
            height = getParent().getHeight() - HEIGHT_OFFSET;
            xposition = getParent().getWidth() - getWidth();
        }
        setSize(width, height);
        setLocation(xposition, yposition);


        myResultPanel = new SearchDialogPanel(toolbox, searchModel);
        myResultPanelContainer = new JFXPanel();
<<<<<<< HEAD

        Scene scene = FXUtilities.addDesktopStyle(new Scene(myResultPanel, 600, 800));
        FXUtilities.runOnFXThreadAndWait(() -> myResultPanelContainer.setScene(scene));

=======
        Scene scene = new Scene(myResultPanel, DEFAULT_WIDTH, DEFAULT_HEIGHT);
        myResultPanelContainer.setScene(FXUtilities.addDesktopStyle(scene));
>>>>>>> e0afd97e
        setDefaultCloseOperation(HIDE_ON_CLOSE);

        AbstractHUDPanel mainPanel = new AbstractHUDPanel(myToolbox.getPreferencesRegistry());
        mainPanel.setLayout(new BorderLayout());
        mainPanel.add(myResultPanelContainer, BorderLayout.CENTER);

        setContentPane(mainPanel);

        addInternalFrameListener(new InternalFrameAdapter()
        {
            @Override
            public void internalFrameActivated(InternalFrameEvent e)
            {
                // VORTEX-5538 Temporarily disable search notification dialog
                // until recommended layers is added back
//                myResultPanel.setDialogVisible(true);
            }

            @Override
            public void internalFrameClosing(InternalFrameEvent e)
            {
                myResultPanel.setDialogVisible(false);
            }
        });
    }

    /**
     * Gets the result model into which results will be populated.
     *
     * @return the result model into which results will be populated.
     * @see io.opensphere.search.view.SearchDialogPanel#getModel()
     */
    public SearchModel getModel()
    {
        return myResultPanel.getModel();
    }

    /**
     * Sizes and positions the frame to the default location.
     *
     * @param performSearch Indicates if the dialog should initiate a search (if
     *            the keyword hasn't changed). True if the dialog is being shown
     *            by the What's Here button, false if the dialog is being shown
     *            because the user initiated a keyword search.
     */
    public void resizeAndPositionToDefault(boolean performSearch)
    {
        if (performSearch)
        {
            myResultPanel.performSearch();
        }
        int width = DEFAULT_WIDTH;
        int height = DEFAULT_HEIGHT;
        int xposition = 0;
        int yposition = 0;
        if (myResultPanelContainer.getPreferredSize() != null)
        {
            width = myResultPanelContainer.getPreferredSize().width + FRAME_BORDER_WIDTH;
        }
        if (getParent() != null)
        {
            height = getParent().getHeight() - HEIGHT_OFFSET;
            xposition = getParent().getWidth() - getWidth();
        }
        setSize(width, height);
        setLocation(xposition, yposition);
        validate();
    }
}<|MERGE_RESOLUTION|>--- conflicted
+++ resolved
@@ -1,6 +1,9 @@
 package io.opensphere.search;
 
 import java.awt.BorderLayout;
+
+import javafx.embed.swing.JFXPanel;
+import javafx.scene.Scene;
 
 import javax.swing.event.InternalFrameAdapter;
 import javax.swing.event.InternalFrameEvent;
@@ -11,8 +14,6 @@
 import io.opensphere.core.util.swing.AbstractHUDPanel;
 import io.opensphere.search.model.SearchModel;
 import io.opensphere.search.view.SearchDialogPanel;
-import javafx.embed.swing.JFXPanel;
-import javafx.scene.Scene;
 
 /** A HUD-dialog in which search results are rendered. */
 public class SearchResultHudDialog extends AbstractInternalFrame
@@ -75,18 +76,12 @@
         setSize(width, height);
         setLocation(xposition, yposition);
 
-
         myResultPanel = new SearchDialogPanel(toolbox, searchModel);
         myResultPanelContainer = new JFXPanel();
-<<<<<<< HEAD
 
-        Scene scene = FXUtilities.addDesktopStyle(new Scene(myResultPanel, 600, 800));
-        FXUtilities.runOnFXThreadAndWait(() -> myResultPanelContainer.setScene(scene));
-
-=======
         Scene scene = new Scene(myResultPanel, DEFAULT_WIDTH, DEFAULT_HEIGHT);
         myResultPanelContainer.setScene(FXUtilities.addDesktopStyle(scene));
->>>>>>> e0afd97e
+
         setDefaultCloseOperation(HIDE_ON_CLOSE);
 
         AbstractHUDPanel mainPanel = new AbstractHUDPanel(myToolbox.getPreferencesRegistry());
