--- conflicted
+++ resolved
@@ -11,11 +11,7 @@
 @JsonAutoDetect(JsonMethod.NONE)
 public class EsriTextSymbol extends EsriSymbolWithOffset
 {
-<<<<<<< HEAD
-    /** Serial version UID. */
-=======
     /** Version ID. */
->>>>>>> f0c488b4
     private static final long serialVersionUID = 1L;
 
     /** My background color. */
