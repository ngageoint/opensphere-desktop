--- conflicted
+++ resolved
@@ -1,395 +1,330 @@
-package io.opensphere.wfs.state.save;
-
-import java.util.Collection;
-import java.util.LinkedList;
-import java.util.List;
-import java.util.Set;
-
-import io.opensphere.core.util.collections.New;
-import io.opensphere.core.util.lang.enums.EnumUtilities;
-import io.opensphere.mantle.data.geom.style.StyleAltitudeReference;
-import io.opensphere.mantle.data.geom.style.VisualizationStyle;
-import io.opensphere.mantle.data.geom.style.VisualizationStyleParameter;
-import io.opensphere.mantle.data.geom.style.impl.AbstractFeatureVisualizationStyle;
-import io.opensphere.mantle.data.geom.style.impl.PointFeatureVisualizationStyle;
-import io.opensphere.mantle.data.geom.style.impl.StyleUtils;
-import io.opensphere.wfs.state.model.BasicFeatureStyle;
-
-/**
- * Saves the state of basic WFS style parameters.
- */
-public class BasicStyleStateSaver extends StyleStateSaver
-{
-    /** The Basic feature style. */
-    private final BasicFeatureStyle myBasicFeatureStyle;
-
-    {
-        getStyleKeys().add(AbstractFeatureVisualizationStyle.ALTITUDE_METADATA_COLUMN_KEY_PROPERTY_KEY);
-        getStyleKeys().add(AbstractFeatureVisualizationStyle.COLOR_PROPERTY_KEY);
-        getStyleKeys().add(PointFeatureVisualizationStyle.ourPointSizePropertyKey);
-        getStyleKeys().add(AbstractFeatureVisualizationStyle.LIFT_PROPERTY_KEY);
-        getStyleKeys().add(AbstractFeatureVisualizationStyle.ALTITUDE_REFERENCE_PROPERTY_KEY);
-        getStyleKeys().add(AbstractFeatureVisualizationStyle.USE_ALTITUDE_PROPERTY_KEY);
-        getStyleKeys().add(AbstractFeatureVisualizationStyle.ALTITUDE_UNIT_PROPERTY_KEY);
-        getStyleKeys().add(AbstractFeatureVisualizationStyle.LABEL_COLUMN_KEY_PROPERTY_KEY);
-        getStyleKeys().add(AbstractFeatureVisualizationStyle.LABEL_SIZE_PROPERTY_KEY);
-        getStyleKeys().add(AbstractFeatureVisualizationStyle.LABEL_COLOR_PROPERTY_KEY);
-        getStyleKeys().add(AbstractFeatureVisualizationStyle.LABEL_ENABLED_PROPERTY_KEY);
-    }
-
-    /**
-     * Constructor.
-     */
-    public BasicStyleStateSaver()
-    {
-        myBasicFeatureStyle = new BasicFeatureStyle();
-    }
-
-    /**
-     * Constructor.
-     *
-     * @param style A saved state style for use by this saver. In general, it is
-     *            assumed that the values are pre-populated with known or saved
-     *            values.
-     */
-    public BasicStyleStateSaver(BasicFeatureStyle style)
-    {
-        myBasicFeatureStyle = style;
-    }
-
-    /**
-     * Gets the basic feature style.
-     *
-     * @return the basic feature style
-     */
-    public BasicFeatureStyle getBasicFeatureStyle()
-    {
-        return myBasicFeatureStyle;
-    }
-
-    @Override
-    public Set<VisualizationStyleParameter> populateVisualizationStyle(VisualizationStyle visStyle)
-    {
-        Set<VisualizationStyleParameter> vspSet = New.set();
-        for (String key : getStyleKeys())
-        {
-            addNonNull(vspSet, genParam(visStyle.getStyleParameter(key)));
-        }
-        addNonNull(vspSet,
-                genLabelCol(visStyle.getStyleParameter(AbstractFeatureVisualizationStyle.LABEL_COLUMN_KEY_PROPERTY_KEY)));
-        return vspSet;
-    }
-
-    /**
-<<<<<<< HEAD
-     * Handles the case of label column(s).
-     *
-     * @param p the visualization style
-     * @return a derived visualization style
-=======
-     * Regenerates a {@link VisualizationStyleParameter} with WFS label style.
-     *
-     * @param p
-     * @return a reconfigured VisualizationStyleParameter
->>>>>>> f0c488b4
-     */
-    private VisualizationStyleParameter genLabelCol(VisualizationStyleParameter p)
-    {
-        if (p == null)
-        {
-            return null;
-        }
-        List<BasicFeatureStyle.LblCfgRec> recs = myBasicFeatureStyle.getLabelRecs();
-        // if no list is present (or it is empty), check for a single value
-        if (recs == null || recs.isEmpty())
-        {
-            String col = myBasicFeatureStyle.getLabelColumn();
-            if (col == null)
-            {
-                return null;
-            }
-<<<<<<< HEAD
-            List<String> fields = new LinkedList<>();
-            fields.add(Boolean.toString(false));
-            fields.add(col);
-            return p.deriveWithNewValue(singleton(combineLblFields(false, col)));
-=======
-            return p.deriveWithNewValue(List.of(combineLblFields(false, col)));
->>>>>>> f0c488b4
-        }
-        // process the list
-        List<String> val = new LinkedList<>();
-        recs.stream().forEach(r -> val.add(combineLblFields(r.showColumn, r.column)));
-        return p.deriveWithNewValue(val);
-    }
-
-    /**
-<<<<<<< HEAD
-     * Combines all labels into a single string.
-     *
-     * @param show ???
-     * @param col the column
-     * @return the combined label
-=======
-     * Generates a t/f string for a column
-     *
-     * @param show if it's shown
-     * @param col the column
-     * @return "[TRUE/FALSE] col"
->>>>>>> f0c488b4
-     */
-    private static String combineLblFields(boolean show, String col)
-    {
-        List<String> fields = new LinkedList<>();
-        fields.add(Boolean.toString(show));
-        fields.add(col);
-        return StyleUtils.listSupp.writeList(fields);
-    }
-
-    /**
-<<<<<<< HEAD
-     * Handles all of the normal cases.
-     *
-     * @param p the visualization style
-     * @return the derived visualization style
-=======
-     * Regenerates a {@link VisualizationStyleParameter} with WFS styles.
-     *
-     * @param p the parameter
-     * @return regenerated parameter
->>>>>>> f0c488b4
-     */
-    private VisualizationStyleParameter genParam(VisualizationStyleParameter p)
-    {
-        if (p == null)
-        {
-            return null;
-        }
-        String key = p.getKey();
-        if (key.equals(AbstractFeatureVisualizationStyle.ALTITUDE_METADATA_COLUMN_KEY_PROPERTY_KEY))
-        {
-            return p.deriveWithNewValue(myBasicFeatureStyle.getAltitudeColumn());
-        }
-        else if (key.equals(AbstractFeatureVisualizationStyle.COLOR_PROPERTY_KEY))
-        {
-            return p.deriveWithNewValue(WFSStateSaver.getColor(myBasicFeatureStyle.getPointColor()));
-        }
-        else if (key.equals(PointFeatureVisualizationStyle.ourPointSizePropertyKey))
-        {
-            return p.deriveWithNewValue(Float.valueOf(myBasicFeatureStyle.getPointSize()));
-        }
-        else if (key.equals(AbstractFeatureVisualizationStyle.LIFT_PROPERTY_KEY))
-        {
-            return p.deriveWithNewValue(Double.valueOf(myBasicFeatureStyle.getLift()));
-        }
-        else if (key.equals(AbstractFeatureVisualizationStyle.ALTITUDE_REFERENCE_PROPERTY_KEY))
-        {
-            return p.deriveWithNewValue(
-                    EnumUtilities.fromString(StyleAltitudeReference.class, myBasicFeatureStyle.getAltitudeRef()));
-        }
-        else if (key.equals(AbstractFeatureVisualizationStyle.USE_ALTITUDE_PROPERTY_KEY))
-        {
-            return p.deriveWithNewValue(Boolean.valueOf(myBasicFeatureStyle.isUseAltitude()));
-        }
-        else if (key.equals(AbstractFeatureVisualizationStyle.ALTITUDE_UNIT_PROPERTY_KEY))
-        {
-            return p.deriveWithNewValue(myBasicFeatureStyle.getAltitudeColUnits());
-        }
-        else if (key.equals(AbstractFeatureVisualizationStyle.LABEL_SIZE_PROPERTY_KEY))
-        {
-            return p.deriveWithNewValue(Integer.valueOf(myBasicFeatureStyle.getLabelSize()));
-        }
-        else if (key.equals(AbstractFeatureVisualizationStyle.LABEL_COLOR_PROPERTY_KEY)
-                && myBasicFeatureStyle.getLabelColor() != null)
-        {
-            return p.deriveWithNewValue(WFSStateSaver.getColor(myBasicFeatureStyle.getLabelColor()));
-        }
-        else if (key.equals(AbstractFeatureVisualizationStyle.LABEL_ENABLED_PROPERTY_KEY))
-        {
-            return p.deriveWithNewValue(Boolean.valueOf(myBasicFeatureStyle.isUseLabels()));
-        }
-        return null;
-    }
-
-    /**
-<<<<<<< HEAD
-     * Creates a singleton list.
-     * <p>
-     * Could stand to be replaced with
-     * {@link java.util.Collections#singletonList(Object)}
-     *
-     * @param e the value to build a list around
-     * @return a list consisting of a single value
-     */
-    private static <E> List<E> singleton(E e)
-    {
-        List<E> ret = new LinkedList<>();
-        addNonNull(ret, e);
-        return ret;
-    }
-
-    /**
-     * Adds an item to a collection, as long as that item is not null.
-     *
-     * @param c the collection
-     * @param e the item to add
-=======
-     * Adds an element to a collection if the element is not null.
-     * <p>
-     * Why is this not a utility somewhere?
-     *
-     * @param c the collection
-     * @param e the element to add
->>>>>>> f0c488b4
-     */
-    private static <E> void addNonNull(Collection<E> c, E e)
-    {
-        if (e != null)
-        {
-            c.add(e);
-        }
-    }
-
-    @Override
-    public void saveStyleParams(VisualizationStyle visStyle)
-    {
-        // handle the majority of cases
-        for (String key : getStyleKeys())
-        {
-            storeParam(key, visStyle.getStyleParameterValue(key));
-        }
-        // handle the case of label column(s)
-        storeLabelCol(visStyle.getStyleParameterValue(AbstractFeatureVisualizationStyle.LABEL_COLUMN_KEY_PROPERTY_KEY));
-    }
-
-    /**
-<<<<<<< HEAD
-     * handles the case of label column(s)
-     *
-     * @param obj the list of labels to store
-=======
-     * Adds label columns to {@link #myBasicFeatureStyle}
-     *
-     * @param obj hopefully a list of label strings
->>>>>>> f0c488b4
-     */
-    @SuppressWarnings("unchecked")
-    private void storeLabelCol(Object obj)
-    {
-        // it should be a list of Strings; if not, punt!
-        if (!(obj instanceof List))
-        {
-            return;
-        }
-        List<String> val = (List<String>)obj;
-        // if empty, we are done
-        if (val.isEmpty())
-        {
-            return;
-        }
-
-        myBasicFeatureStyle.clearLabelRecs();
-        boolean first = true;
-        for (String col : val)
-        {
-            List<String> fields = StyleUtils.listSupp.parseList(col);
-            if (first)
-            {
-                myBasicFeatureStyle.setLabelColumn(fields.get(1));
-            }
-            first = false;
-            myBasicFeatureStyle.addLabelRec(fields.get(0), fields.get(1));
-        }
-    }
-
-    /**
-<<<<<<< HEAD
-     * handles all of the normal cases
-     *
-     * @param key the column to store the object in
-     * @param val the object to store
-=======
-     * Stores parameters in {@link #myBasicFeatureStyle}
-     *
-     * @param key the parameter key
-     * @param val the parameter value
->>>>>>> f0c488b4
-     */
-    private void storeParam(String key, Object val)
-    {
-        if (val == null)
-        {
-            return;
-        }
-        if (key.equals(AbstractFeatureVisualizationStyle.ALTITUDE_METADATA_COLUMN_KEY_PROPERTY_KEY))
-        {
-            myBasicFeatureStyle.setAltitudeColumn(val.toString());
-        }
-        else if (key.equals(AbstractFeatureVisualizationStyle.COLOR_PROPERTY_KEY))
-        {
-            myBasicFeatureStyle.setPointColor(WFSStateSaver.getColorString(val));
-        }
-        else if (key.equals(PointFeatureVisualizationStyle.ourPointSizePropertyKey))
-        {
-            myBasicFeatureStyle.setPointSize(Float.parseFloat(val.toString()));
-        }
-        else if (key.equals(AbstractFeatureVisualizationStyle.LIFT_PROPERTY_KEY))
-        {
-            myBasicFeatureStyle.setLift(Double.parseDouble(val.toString()));
-        }
-        else if (key.equals(AbstractFeatureVisualizationStyle.ALTITUDE_REFERENCE_PROPERTY_KEY))
-        {
-            myBasicFeatureStyle.setAltitudeRef(val.toString());
-        }
-        else if (key.equals(AbstractFeatureVisualizationStyle.USE_ALTITUDE_PROPERTY_KEY))
-        {
-            myBasicFeatureStyle.setUseAltitude(((Boolean)val).booleanValue());
-        }
-        else if (key.equals(AbstractFeatureVisualizationStyle.ALTITUDE_UNIT_PROPERTY_KEY))
-        {
-            myBasicFeatureStyle.setAltitudeColUnits(val.toString());
-        }
-        else if (key.equals(AbstractFeatureVisualizationStyle.LABEL_SIZE_PROPERTY_KEY))
-        {
-            myBasicFeatureStyle.setLabelSize(Integer.parseInt(val.toString()));
-        }
-        else if (key.equals(AbstractFeatureVisualizationStyle.LABEL_COLOR_PROPERTY_KEY))
-        {
-            myBasicFeatureStyle.setLabelColor(WFSStateSaver.getColorString(val));
-        }
-        else if (key.equals(AbstractFeatureVisualizationStyle.LABEL_ENABLED_PROPERTY_KEY))
-        {
-            myBasicFeatureStyle.setUseLabels(((Boolean)val).booleanValue());
-        }
-    }
-
-    /**
-     * Sets the altitude column for the basic style.
-     *
-     * @param altitudeKey the new altitude column
-     */
-    public void setAltitudeColumn(String altitudeKey)
-    {
-        myBasicFeatureStyle.setAltitudeColumn(altitudeKey);
-    }
-
-    /**
-     * Sets the point color for the basic style.
-     *
-     * @param pointColor the new point color
-     */
-    public void setPointColor(String pointColor)
-    {
-        myBasicFeatureStyle.setPointColor(pointColor);
-    }
-
-    /**
-     * Sets the point opacity for the basic style.
-     *
-     * @param typeOpacity the new point opacity
-     */
-    public void setPointOpacity(int typeOpacity)
-    {
-        myBasicFeatureStyle.setPointOpacity(typeOpacity);
-    }
-}
+package io.opensphere.wfs.state.save;
+
+import java.util.Collection;
+import java.util.LinkedList;
+import java.util.List;
+import java.util.Set;
+
+import io.opensphere.core.util.collections.New;
+import io.opensphere.core.util.lang.enums.EnumUtilities;
+import io.opensphere.mantle.data.geom.style.StyleAltitudeReference;
+import io.opensphere.mantle.data.geom.style.VisualizationStyle;
+import io.opensphere.mantle.data.geom.style.VisualizationStyleParameter;
+import io.opensphere.mantle.data.geom.style.impl.AbstractFeatureVisualizationStyle;
+import io.opensphere.mantle.data.geom.style.impl.PointFeatureVisualizationStyle;
+import io.opensphere.mantle.data.geom.style.impl.StyleUtils;
+import io.opensphere.wfs.state.model.BasicFeatureStyle;
+
+/**
+ * Saves the state of basic WFS style parameters.
+ */
+public class BasicStyleStateSaver extends StyleStateSaver
+{
+    /** The Basic feature style. */
+    private final BasicFeatureStyle myBasicFeatureStyle;
+
+    {
+        getStyleKeys().add(AbstractFeatureVisualizationStyle.ALTITUDE_METADATA_COLUMN_KEY_PROPERTY_KEY);
+        getStyleKeys().add(AbstractFeatureVisualizationStyle.COLOR_PROPERTY_KEY);
+        getStyleKeys().add(PointFeatureVisualizationStyle.ourPointSizePropertyKey);
+        getStyleKeys().add(AbstractFeatureVisualizationStyle.LIFT_PROPERTY_KEY);
+        getStyleKeys().add(AbstractFeatureVisualizationStyle.ALTITUDE_REFERENCE_PROPERTY_KEY);
+        getStyleKeys().add(AbstractFeatureVisualizationStyle.USE_ALTITUDE_PROPERTY_KEY);
+        getStyleKeys().add(AbstractFeatureVisualizationStyle.ALTITUDE_UNIT_PROPERTY_KEY);
+        getStyleKeys().add(AbstractFeatureVisualizationStyle.LABEL_COLUMN_KEY_PROPERTY_KEY);
+        getStyleKeys().add(AbstractFeatureVisualizationStyle.LABEL_SIZE_PROPERTY_KEY);
+        getStyleKeys().add(AbstractFeatureVisualizationStyle.LABEL_COLOR_PROPERTY_KEY);
+        getStyleKeys().add(AbstractFeatureVisualizationStyle.LABEL_ENABLED_PROPERTY_KEY);
+    }
+
+    /**
+     * Constructor.
+     */
+    public BasicStyleStateSaver()
+    {
+        myBasicFeatureStyle = new BasicFeatureStyle();
+    }
+
+    /**
+     * Constructor.
+     *
+     * @param style A saved state style for use by this saver. In general, it is
+     *            assumed that the values are pre-populated with known or saved
+     *            values.
+     */
+    public BasicStyleStateSaver(BasicFeatureStyle style)
+    {
+        myBasicFeatureStyle = style;
+    }
+
+    /**
+     * Gets the basic feature style.
+     *
+     * @return the basic feature style
+     */
+    public BasicFeatureStyle getBasicFeatureStyle()
+    {
+        return myBasicFeatureStyle;
+    }
+
+    @Override
+    public Set<VisualizationStyleParameter> populateVisualizationStyle(VisualizationStyle visStyle)
+    {
+        Set<VisualizationStyleParameter> vspSet = New.set();
+        for (String key : getStyleKeys())
+        {
+            addNonNull(vspSet, genParam(visStyle.getStyleParameter(key)));
+        }
+        addNonNull(vspSet,
+                genLabelCol(visStyle.getStyleParameter(AbstractFeatureVisualizationStyle.LABEL_COLUMN_KEY_PROPERTY_KEY)));
+        return vspSet;
+    }
+
+    /**
+     * Regenerates a {@link VisualizationStyleParameter} with WFS label style.
+     *
+     * @param p
+     * @return a reconfigured VisualizationStyleParameter
+     */
+    private VisualizationStyleParameter genLabelCol(VisualizationStyleParameter p)
+    {
+        if (p == null)
+        {
+            return null;
+        }
+        List<BasicFeatureStyle.LblCfgRec> recs = myBasicFeatureStyle.getLabelRecs();
+        // if no list is present (or it is empty), check for a single value
+        if (recs == null || recs.isEmpty())
+        {
+            String col = myBasicFeatureStyle.getLabelColumn();
+            if (col == null)
+            {
+                return null;
+            }
+            return p.deriveWithNewValue(List.of(combineLblFields(false, col)));
+        }
+        // process the list
+        List<String> val = new LinkedList<>();
+        recs.stream().forEach(r -> val.add(combineLblFields(r.showColumn, r.column)));
+        return p.deriveWithNewValue(val);
+    }
+
+    /**
+     * Generates a t/f string for a column
+     *
+     * @param show if it's shown
+     * @param col the column
+     * @return "[TRUE/FALSE] col"
+     */
+    private static String combineLblFields(boolean show, String col)
+    {
+        List<String> fields = new LinkedList<>();
+        fields.add(Boolean.toString(show));
+        fields.add(col);
+        return StyleUtils.listSupp.writeList(fields);
+    }
+
+    /**
+     * Regenerates a {@link VisualizationStyleParameter} with WFS styles.
+     *
+     * @param p the parameter
+     * @return regenerated parameter
+     */
+    private VisualizationStyleParameter genParam(VisualizationStyleParameter p)
+    {
+        if (p == null)
+        {
+            return null;
+        }
+        String key = p.getKey();
+        if (key.equals(AbstractFeatureVisualizationStyle.ALTITUDE_METADATA_COLUMN_KEY_PROPERTY_KEY))
+        {
+            return p.deriveWithNewValue(myBasicFeatureStyle.getAltitudeColumn());
+        }
+        else if (key.equals(AbstractFeatureVisualizationStyle.COLOR_PROPERTY_KEY))
+        {
+            return p.deriveWithNewValue(WFSStateSaver.getColor(myBasicFeatureStyle.getPointColor()));
+        }
+        else if (key.equals(PointFeatureVisualizationStyle.ourPointSizePropertyKey))
+        {
+            return p.deriveWithNewValue(Float.valueOf(myBasicFeatureStyle.getPointSize()));
+        }
+        else if (key.equals(AbstractFeatureVisualizationStyle.LIFT_PROPERTY_KEY))
+        {
+            return p.deriveWithNewValue(Double.valueOf(myBasicFeatureStyle.getLift()));
+        }
+        else if (key.equals(AbstractFeatureVisualizationStyle.ALTITUDE_REFERENCE_PROPERTY_KEY))
+        {
+            return p.deriveWithNewValue(
+                    EnumUtilities.fromString(StyleAltitudeReference.class, myBasicFeatureStyle.getAltitudeRef()));
+        }
+        else if (key.equals(AbstractFeatureVisualizationStyle.USE_ALTITUDE_PROPERTY_KEY))
+        {
+            return p.deriveWithNewValue(Boolean.valueOf(myBasicFeatureStyle.isUseAltitude()));
+        }
+        else if (key.equals(AbstractFeatureVisualizationStyle.ALTITUDE_UNIT_PROPERTY_KEY))
+        {
+            return p.deriveWithNewValue(myBasicFeatureStyle.getAltitudeColUnits());
+        }
+        else if (key.equals(AbstractFeatureVisualizationStyle.LABEL_SIZE_PROPERTY_KEY))
+        {
+            return p.deriveWithNewValue(Integer.valueOf(myBasicFeatureStyle.getLabelSize()));
+        }
+        else if (key.equals(AbstractFeatureVisualizationStyle.LABEL_COLOR_PROPERTY_KEY)
+                && myBasicFeatureStyle.getLabelColor() != null)
+        {
+            return p.deriveWithNewValue(WFSStateSaver.getColor(myBasicFeatureStyle.getLabelColor()));
+        }
+        else if (key.equals(AbstractFeatureVisualizationStyle.LABEL_ENABLED_PROPERTY_KEY))
+        {
+            return p.deriveWithNewValue(Boolean.valueOf(myBasicFeatureStyle.isUseLabels()));
+        }
+        return null;
+    }
+
+    /**
+     * Adds an element to a collection if the element is not null.
+     * <p>
+     * Why is this not a utility somewhere?
+     *
+     * @param c the collection
+     * @param e the element to add
+     */
+    private static <E> void addNonNull(Collection<E> c, E e)
+    {
+        if (e != null)
+        {
+            c.add(e);
+        }
+    }
+
+    @Override
+    public void saveStyleParams(VisualizationStyle visStyle)
+    {
+        // handle the majority of cases
+        for (String key : getStyleKeys())
+        {
+            storeParam(key, visStyle.getStyleParameterValue(key));
+        }
+        // handle the case of label column(s)
+        storeLabelCol(visStyle.getStyleParameterValue(AbstractFeatureVisualizationStyle.LABEL_COLUMN_KEY_PROPERTY_KEY));
+    }
+
+    /**
+     * Adds label columns to {@link #myBasicFeatureStyle}
+     *
+     * @param obj hopefully a list of label strings
+     */
+    @SuppressWarnings("unchecked")
+    private void storeLabelCol(Object obj)
+    {
+        // it should be a list of Strings; if not, punt!
+        if (!(obj instanceof List))
+        {
+            return;
+        }
+        List<String> val = (List<String>)obj;
+        // if empty, we are done
+        if (val.isEmpty())
+        {
+            return;
+        }
+
+        myBasicFeatureStyle.clearLabelRecs();
+        boolean first = true;
+        for (String col : val)
+        {
+            List<String> fields = StyleUtils.listSupp.parseList(col);
+            if (first)
+            {
+                myBasicFeatureStyle.setLabelColumn(fields.get(1));
+            }
+            first = false;
+            myBasicFeatureStyle.addLabelRec(fields.get(0), fields.get(1));
+        }
+    }
+
+    /**
+     * Stores parameters in {@link #myBasicFeatureStyle}
+     *
+     * @param key the parameter key
+     * @param val the parameter value
+     */
+    private void storeParam(String key, Object val)
+    {
+        if (val == null)
+        {
+            return;
+        }
+        if (key.equals(AbstractFeatureVisualizationStyle.ALTITUDE_METADATA_COLUMN_KEY_PROPERTY_KEY))
+        {
+            myBasicFeatureStyle.setAltitudeColumn(val.toString());
+        }
+        else if (key.equals(AbstractFeatureVisualizationStyle.COLOR_PROPERTY_KEY))
+        {
+            myBasicFeatureStyle.setPointColor(WFSStateSaver.getColorString(val));
+        }
+        else if (key.equals(PointFeatureVisualizationStyle.ourPointSizePropertyKey))
+        {
+            myBasicFeatureStyle.setPointSize(Float.parseFloat(val.toString()));
+        }
+        else if (key.equals(AbstractFeatureVisualizationStyle.LIFT_PROPERTY_KEY))
+        {
+            myBasicFeatureStyle.setLift(Double.parseDouble(val.toString()));
+        }
+        else if (key.equals(AbstractFeatureVisualizationStyle.ALTITUDE_REFERENCE_PROPERTY_KEY))
+        {
+            myBasicFeatureStyle.setAltitudeRef(val.toString());
+        }
+        else if (key.equals(AbstractFeatureVisualizationStyle.USE_ALTITUDE_PROPERTY_KEY))
+        {
+            myBasicFeatureStyle.setUseAltitude(((Boolean)val).booleanValue());
+        }
+        else if (key.equals(AbstractFeatureVisualizationStyle.ALTITUDE_UNIT_PROPERTY_KEY))
+        {
+            myBasicFeatureStyle.setAltitudeColUnits(val.toString());
+        }
+        else if (key.equals(AbstractFeatureVisualizationStyle.LABEL_SIZE_PROPERTY_KEY))
+        {
+            myBasicFeatureStyle.setLabelSize(Integer.parseInt(val.toString()));
+        }
+        else if (key.equals(AbstractFeatureVisualizationStyle.LABEL_COLOR_PROPERTY_KEY))
+        {
+            myBasicFeatureStyle.setLabelColor(WFSStateSaver.getColorString(val));
+        }
+        else if (key.equals(AbstractFeatureVisualizationStyle.LABEL_ENABLED_PROPERTY_KEY))
+        {
+            myBasicFeatureStyle.setUseLabels(((Boolean)val).booleanValue());
+        }
+    }
+
+    /**
+     * Sets the altitude column for the basic style.
+     *
+     * @param altitudeKey the new altitude column
+     */
+    public void setAltitudeColumn(String altitudeKey)
+    {
+        myBasicFeatureStyle.setAltitudeColumn(altitudeKey);
+    }
+
+    /**
+     * Sets the point color for the basic style.
+     *
+     * @param pointColor the new point color
+     */
+    public void setPointColor(String pointColor)
+    {
+        myBasicFeatureStyle.setPointColor(pointColor);
+    }
+
+    /**
+     * Sets the point opacity for the basic style.
+     *
+     * @param typeOpacity the new point opacity
+     */
+    public void setPointOpacity(int typeOpacity)
+    {
+        myBasicFeatureStyle.setPointOpacity(typeOpacity);
+    }
+}