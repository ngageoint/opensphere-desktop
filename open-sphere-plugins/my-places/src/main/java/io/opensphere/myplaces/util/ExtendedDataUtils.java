--- conflicted
+++ resolved
@@ -1,318 +1,308 @@
-package io.opensphere.myplaces.util;
-
-import java.util.Iterator;
-
-import de.micromata.opengis.kml.v_2_2_0.Data;
-import de.micromata.opengis.kml.v_2_2_0.ExtendedData;
-import io.opensphere.mantle.data.MapVisualizationType;
-import io.opensphere.myplaces.constants.Constants;
-
-/**
- * Utility class for ExtendedData.
- *
- */
-public final class ExtendedDataUtils
-{
-    /**
-     * Gets the boolean property value from extendedData.
-     *
-     * @param extendedData Contains the property.
-     * @param propertyName The name of the property.
-     * @param defaultValue The default value to return if the property was not
-     *            found.
-     * @return The property value.
-     */
-    public static boolean getBoolean(ExtendedData extendedData, String propertyName, boolean defaultValue)
-    {
-        boolean value = defaultValue;
-
-        Data data = getData(extendedData, propertyName);
-
-        if (data != null)
-        {
-            value = Boolean.parseBoolean(data.getValue());
-        }
-
-        return value;
-    }
-
-    /**
-<<<<<<< HEAD
-     * Gets the Boolean property value from extendedData.
-     *
-     * @see #getBoolean(ExtendedData, String, boolean)
-=======
-     * Gets the boolean property value from extendedData as an object.
-     *
->>>>>>> f0c488b4
-     * @param extendedData Contains the property.
-     * @param propertyName The name of the property.
-     * @param defaultValue The default value to return if the property was not
-     *            found.
-     * @return The property value.
-     */
-<<<<<<< HEAD
-    public static Boolean getObjBoolean(ExtendedData extendedData, String propertyName, boolean defaultValue)
-=======
-    public static Boolean getBooleanObj(ExtendedData extendedData, String propertyName, boolean defaultValue)
->>>>>>> f0c488b4
-    {
-        return Boolean.valueOf(getBoolean(extendedData, propertyName, defaultValue));
-    }
-
-    /**
-     * Gets the double property value from extendedData.
-     *
-     * @param extendedData Contains the property.
-     * @param propertyName The name of the property.
-     * @param defaultValue The default value to return if the property was not
-     *            found.
-     * @return The property value.
-     */
-    public static double getDouble(ExtendedData extendedData, String propertyName, double defaultValue)
-    {
-        double value = defaultValue;
-
-        Data data = getData(extendedData, propertyName);
-
-        if (data != null)
-        {
-            value = Double.parseDouble(data.getValue());
-        }
-
-        return value;
-    }
-
-    /**
-     * Gets the int property value from extendedData.
-     *
-     * @param extendedData Contains the property.
-     * @param propertyName The name of the property.
-     * @param defaultValue The default value to return if the property was not
-     *            found.
-     * @return The property value.
-     */
-    public static int getInt(ExtendedData extendedData, String propertyName, int defaultValue)
-    {
-        int value = defaultValue;
-
-        Data data = getData(extendedData, propertyName);
-
-        if (data != null)
-        {
-            value = Integer.parseInt(data.getValue());
-        }
-
-        return value;
-    }
-
-    /**
-     * Gets the string property value from extendedData.
-     *
-     * @param extendedData Contains the property.
-     * @param propertyName The name of the property.
-     * @return The property value.
-     */
-    public static String getString(ExtendedData extendedData, String propertyName)
-    {
-        String value = null;
-
-        Data data = getData(extendedData, propertyName);
-
-        if (data != null)
-        {
-            value = data.getValue();
-        }
-
-        return value;
-    }
-
-    /**
-     * Gets the render type from the extended data of the placemark.
-     *
-     * @param extendedData The extended data containing render type.
-     * @return The render type.
-     */
-    public static MapVisualizationType getVisualizationType(ExtendedData extendedData)
-    {
-        MapVisualizationType visType = MapVisualizationType.ANNOTATION_POINTS;
-        if (extendedData != null)
-        {
-            for (Data data : extendedData.getData())
-            {
-                if (data.getName().equals(Constants.MAP_VISUALIZATION_ID))
-                {
-                    visType = MapVisualizationType.valueOf(data.getValue());
-                    break;
-                }
-            }
-        }
-        return visType;
-    }
-
-    /**
-     * Puts the boolean value in the extended data with the given property name.
-     *
-     * @param extendedData The extended data to contain the value.
-     * @param propertyName The property name.
-     * @param value The property value.
-     */
-    public static void putBoolean(ExtendedData extendedData, String propertyName, boolean value)
-    {
-        Data data = getData(extendedData, propertyName);
-
-        if (data == null)
-        {
-            data = new Data(String.valueOf(value));
-            data.setName(propertyName);
-            extendedData.addToData(data);
-        }
-        else
-        {
-            data.setValue(String.valueOf(value));
-        }
-    }
-
-    /**
-     * Puts the double value in the extended data with the given property name.
-     *
-     * @param extendedData The extended data to contain the value.
-     * @param propertyName The property name.
-     * @param value The property value.
-     */
-    public static void putDouble(ExtendedData extendedData, String propertyName, double value)
-    {
-        Data data = getData(extendedData, propertyName);
-
-        if (data == null)
-        {
-            data = new Data(String.valueOf(value));
-            data.setName(propertyName);
-            extendedData.addToData(data);
-        }
-        else
-        {
-            data.setValue(String.valueOf(value));
-        }
-    }
-
-    /**
-     * Puts the int value in the extended data with the given property name.
-     *
-     * @param extendedData The extended data to contain the value.
-     * @param propertyName The property name.
-     * @param value The property value.
-     */
-    public static void putInt(ExtendedData extendedData, String propertyName, int value)
-    {
-        Data data = getData(extendedData, propertyName);
-
-        if (data == null)
-        {
-            data = new Data(String.valueOf(value));
-            data.setName(propertyName);
-            extendedData.addToData(data);
-        }
-        else
-        {
-            data.setValue(String.valueOf(value));
-        }
-    }
-
-    /**
-     * Puts the string value in the extended data with the given property name.
-     *
-     * @param extendedData The extended data to contain the value.
-     * @param propertyName The property name.
-     * @param value The property value.
-     */
-    public static void putString(ExtendedData extendedData, String propertyName, String value)
-    {
-        Data data = getData(extendedData, propertyName);
-
-        if (data == null)
-        {
-            data = new Data(String.valueOf(value));
-            data.setName(propertyName);
-            extendedData.addToData(data);
-        }
-        else
-        {
-            data.setValue(String.valueOf(value));
-        }
-    }
-
-    /**
-     * Puts the visualization value in the extended data.
-     *
-     * @param extendedData The extended data to contain the value.
-     * @param value The property value.
-     */
-    public static void putVisualizationType(ExtendedData extendedData, MapVisualizationType value)
-    {
-        Data data = getData(extendedData, Constants.MAP_VISUALIZATION_ID);
-
-        if (data == null)
-        {
-            data = new Data(String.valueOf(value));
-            data.setName(Constants.MAP_VISUALIZATION_ID);
-            extendedData.addToData(data);
-        }
-        else
-        {
-            data.setValue(String.valueOf(value));
-        }
-    }
-
-    /**
-     * Remove a value from the extended data with the given property name.
-     *
-     * @param extendedData The extended data to contain the value.
-     * @param propertyName The property name.
-     */
-    public static void removeData(ExtendedData extendedData, String propertyName)
-    {
-        if (extendedData != null)
-        {
-            for (Iterator<Data> iter = extendedData.getData().iterator(); iter.hasNext();)
-            {
-                if (iter.next().getName().equals(propertyName))
-                {
-                    iter.remove();
-                    break;
-                }
-            }
-        }
-    }
-
-    /**
-     * Gets the data object within extendedData with the specified name.
-     *
-     * @param extendedData Contains the Data object.
-     * @param propertyName The name of the Data object to return.
-     * @return The data object or null if one was not found.
-     */
-    private static Data getData(ExtendedData extendedData, String propertyName)
-    {
-        Data returnData = null;
-        if (extendedData != null)
-        {
-            for (Data data : extendedData.getData())
-            {
-                if (data.getName().equals(propertyName))
-                {
-                    returnData = data;
-                    break;
-                }
-            }
-        }
-        return returnData;
-    }
-
-    /**
-     * Utility class.
-     */
-    private ExtendedDataUtils()
-    {
-    }
-}
+package io.opensphere.myplaces.util;
+
+import java.util.Iterator;
+
+import de.micromata.opengis.kml.v_2_2_0.Data;
+import de.micromata.opengis.kml.v_2_2_0.ExtendedData;
+import io.opensphere.mantle.data.MapVisualizationType;
+import io.opensphere.myplaces.constants.Constants;
+
+/**
+ * Utility class for ExtendedData.
+ *
+ */
+public final class ExtendedDataUtils
+{
+    /**
+     * Gets the boolean property value from extendedData.
+     *
+     * @param extendedData Contains the property.
+     * @param propertyName The name of the property.
+     * @param defaultValue The default value to return if the property was not
+     *            found.
+     * @return The property value.
+     */
+    public static boolean getBoolean(ExtendedData extendedData, String propertyName, boolean defaultValue)
+    {
+        boolean value = defaultValue;
+
+        Data data = getData(extendedData, propertyName);
+
+        if (data != null)
+        {
+            value = Boolean.parseBoolean(data.getValue());
+        }
+
+        return value;
+    }
+
+    /**
+     * Gets the boolean property value from extendedData as an object.
+     *
+     * @param extendedData Contains the property.
+     * @param propertyName The name of the property.
+     * @param defaultValue The default value to return if the property was not
+     *            found.
+     * @return The property value.
+     */
+    public static Boolean getBooleanObj(ExtendedData extendedData, String propertyName, boolean defaultValue)
+    {
+        return Boolean.valueOf(getBoolean(extendedData, propertyName, defaultValue));
+    }
+
+    /**
+     * Gets the double property value from extendedData.
+     *
+     * @param extendedData Contains the property.
+     * @param propertyName The name of the property.
+     * @param defaultValue The default value to return if the property was not
+     *            found.
+     * @return The property value.
+     */
+    public static double getDouble(ExtendedData extendedData, String propertyName, double defaultValue)
+    {
+        double value = defaultValue;
+
+        Data data = getData(extendedData, propertyName);
+
+        if (data != null)
+        {
+            value = Double.parseDouble(data.getValue());
+        }
+
+        return value;
+    }
+
+    /**
+     * Gets the int property value from extendedData.
+     *
+     * @param extendedData Contains the property.
+     * @param propertyName The name of the property.
+     * @param defaultValue The default value to return if the property was not
+     *            found.
+     * @return The property value.
+     */
+    public static int getInt(ExtendedData extendedData, String propertyName, int defaultValue)
+    {
+        int value = defaultValue;
+
+        Data data = getData(extendedData, propertyName);
+
+        if (data != null)
+        {
+            value = Integer.parseInt(data.getValue());
+        }
+
+        return value;
+    }
+
+    /**
+     * Gets the string property value from extendedData.
+     *
+     * @param extendedData Contains the property.
+     * @param propertyName The name of the property.
+     * @return The property value.
+     */
+    public static String getString(ExtendedData extendedData, String propertyName)
+    {
+        String value = null;
+
+        Data data = getData(extendedData, propertyName);
+
+        if (data != null)
+        {
+            value = data.getValue();
+        }
+
+        return value;
+    }
+
+    /**
+     * Gets the render type from the extended data of the placemark.
+     *
+     * @param extendedData The extended data containing render type.
+     * @return The render type.
+     */
+    public static MapVisualizationType getVisualizationType(ExtendedData extendedData)
+    {
+        MapVisualizationType visType = MapVisualizationType.ANNOTATION_POINTS;
+        if (extendedData != null)
+        {
+            for (Data data : extendedData.getData())
+            {
+                if (data.getName().equals(Constants.MAP_VISUALIZATION_ID))
+                {
+                    visType = MapVisualizationType.valueOf(data.getValue());
+                    break;
+                }
+            }
+        }
+        return visType;
+    }
+
+    /**
+     * Puts the boolean value in the extended data with the given property name.
+     *
+     * @param extendedData The extended data to contain the value.
+     * @param propertyName The property name.
+     * @param value The property value.
+     */
+    public static void putBoolean(ExtendedData extendedData, String propertyName, boolean value)
+    {
+        Data data = getData(extendedData, propertyName);
+
+        if (data == null)
+        {
+            data = new Data(String.valueOf(value));
+            data.setName(propertyName);
+            extendedData.addToData(data);
+        }
+        else
+        {
+            data.setValue(String.valueOf(value));
+        }
+    }
+
+    /**
+     * Puts the double value in the extended data with the given property name.
+     *
+     * @param extendedData The extended data to contain the value.
+     * @param propertyName The property name.
+     * @param value The property value.
+     */
+    public static void putDouble(ExtendedData extendedData, String propertyName, double value)
+    {
+        Data data = getData(extendedData, propertyName);
+
+        if (data == null)
+        {
+            data = new Data(String.valueOf(value));
+            data.setName(propertyName);
+            extendedData.addToData(data);
+        }
+        else
+        {
+            data.setValue(String.valueOf(value));
+        }
+    }
+
+    /**
+     * Puts the int value in the extended data with the given property name.
+     *
+     * @param extendedData The extended data to contain the value.
+     * @param propertyName The property name.
+     * @param value The property value.
+     */
+    public static void putInt(ExtendedData extendedData, String propertyName, int value)
+    {
+        Data data = getData(extendedData, propertyName);
+
+        if (data == null)
+        {
+            data = new Data(String.valueOf(value));
+            data.setName(propertyName);
+            extendedData.addToData(data);
+        }
+        else
+        {
+            data.setValue(String.valueOf(value));
+        }
+    }
+
+    /**
+     * Puts the string value in the extended data with the given property name.
+     *
+     * @param extendedData The extended data to contain the value.
+     * @param propertyName The property name.
+     * @param value The property value.
+     */
+    public static void putString(ExtendedData extendedData, String propertyName, String value)
+    {
+        Data data = getData(extendedData, propertyName);
+
+        if (data == null)
+        {
+            data = new Data(String.valueOf(value));
+            data.setName(propertyName);
+            extendedData.addToData(data);
+        }
+        else
+        {
+            data.setValue(String.valueOf(value));
+        }
+    }
+
+    /**
+     * Puts the visualization value in the extended data.
+     *
+     * @param extendedData The extended data to contain the value.
+     * @param value The property value.
+     */
+    public static void putVisualizationType(ExtendedData extendedData, MapVisualizationType value)
+    {
+        Data data = getData(extendedData, Constants.MAP_VISUALIZATION_ID);
+
+        if (data == null)
+        {
+            data = new Data(String.valueOf(value));
+            data.setName(Constants.MAP_VISUALIZATION_ID);
+            extendedData.addToData(data);
+        }
+        else
+        {
+            data.setValue(String.valueOf(value));
+        }
+    }
+
+    /**
+     * Remove a value from the extended data with the given property name.
+     *
+     * @param extendedData The extended data to contain the value.
+     * @param propertyName The property name.
+     */
+    public static void removeData(ExtendedData extendedData, String propertyName)
+    {
+        if (extendedData != null)
+        {
+            for (Iterator<Data> iter = extendedData.getData().iterator(); iter.hasNext();)
+            {
+                if (iter.next().getName().equals(propertyName))
+                {
+                    iter.remove();
+                    break;
+                }
+            }
+        }
+    }
+
+    /**
+     * Gets the data object within extendedData with the specified name.
+     *
+     * @param extendedData Contains the Data object.
+     * @param propertyName The name of the Data object to return.
+     * @return The data object or null if one was not found.
+     */
+    private static Data getData(ExtendedData extendedData, String propertyName)
+    {
+        Data returnData = null;
+        if (extendedData != null)
+        {
+            for (Data data : extendedData.getData())
+            {
+                if (data.getName().equals(propertyName))
+                {
+                    returnData = data;
+                    break;
+                }
+            }
+        }
+        return returnData;
+    }
+
+    /**
+     * Utility class.
+     */
+    private ExtendedDataUtils()
+    {
+    }
+}