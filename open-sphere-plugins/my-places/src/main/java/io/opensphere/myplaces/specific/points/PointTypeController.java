--- conflicted
+++ resolved
@@ -43,21 +43,23 @@
  */
 public class PointTypeController extends PlaceTypeController
 {
-    /** Adds the point context menus to the layer panel. */
+    /**
+     * Adds the point context menus to the layer panel.
+     */
     private PointContextMenuProvider myContextProvider;
 
     /** The Context menu provider. */
     private transient PointGeometryContextMenuProvider myContextMenuProvider;
 
-    /** The my places model. */
+    /**
+     * The my places model.
+     */
     private MyPlacesModel myModel;
 
-    /** The toolbox. */
+    /**
+     * The toolbox.
+     */
     private Toolbox myToolbox;
-
-    /** The toolbar button for placemarks. */
-    @SuppressWarnings("unused")
-    private PlaceMarkToolbarButton myToolbarButton;
 
     /** The Mouse moved listener. */
     private final DiscreteEventAdapter myMouseMovedListener = new DiscreteEventAdapter("MapPoints", "Map Point Cursor Position",
@@ -154,15 +156,11 @@
         ControlContext context = myToolbox.getControlRegistry().getControlContext(ControlRegistry.GLOBE_CONTROL_CONTEXT);
         context.addListener(myMouseMovedListener, new DefaultMouseBinding(MouseEvent.MOUSE_MOVED),
                 new DefaultMouseBinding(MouseEvent.MOUSE_CLICKED));
-<<<<<<< HEAD
-        myToolbarButton = new PlaceMarkToolbarButton(getEditController());
-=======
 
         // TODO figure out another way to initialize this so we keep the
         // reference around
         new PlaceMarkToolbarButton(getEditController());
 
->>>>>>> f0c488b4
         myContextMenuProvider = new PointGeometryContextMenuProvider(this, getEditController(), model);
 
         myToolbox.getEventManager().subscribe(CreateMapAnnotationPointEvent.class, myCreatePointListener);
