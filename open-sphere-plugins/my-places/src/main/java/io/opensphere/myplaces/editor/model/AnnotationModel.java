package io.opensphere.myplaces.editor.model;

import java.awt.Color;
import java.awt.Font;

import de.micromata.opengis.kml.v_2_2_0.ExtendedData;
import de.micromata.opengis.kml.v_2_2_0.Placemark;
import io.opensphere.core.util.ValidationStatus;
import io.opensphere.core.util.swing.FontWrapper;
import io.opensphere.core.util.swing.TextStyleModel;
import io.opensphere.core.util.swing.input.model.BooleanModel;
import io.opensphere.core.util.swing.input.model.ColorModel;
import io.opensphere.core.util.swing.input.model.WrappedModel;
import io.opensphere.myplaces.constants.Constants;
import io.opensphere.myplaces.util.ExtendedDataUtils;
import io.opensphere.myplaces.util.PlacemarkUtils;

/** The GUI model of an annotation point. */
@SuppressWarnings("PMD.GodClass")
public class AnnotationModel extends WrappedModel<Placemark>
{
    /** Whether to animate a timed my place. */
    private final BooleanModel myAnimate = new BooleanModel();

    /** The border color. */
    private final ColorModel myBorderColor = new ColorModel();

    /** The fill color of a polygon, if applicable. */
    private final ColorModel myPolygonFillColor = new ColorModel();

    /** The error message. */
    private String myError;

    /** Indicates if the model can even show headings and distances. */
    private boolean myIsDistanceHeadingCapable;

    /** Whether the bubble is filled. */
    private final BooleanModel myIsBubbleFilled = new BooleanModel();

    /** Whether the polygon is filled. */
    private final BooleanModel myIsPolygonFilled = new BooleanModel(false);

    /** Indicates if the model can even show locations. */
    private boolean myIsLocationCapable;

    /** Whether to show the altitude. */
    private final BooleanModel myShowAltitude = new BooleanModel();

    /** Whether to show the decimal lat/lon. */
    private final BooleanModel myShowDecimalLatLon = new BooleanModel();

    /** Whether to show the description. */
    private final BooleanModel myShowDescription = new BooleanModel();

    /** A flag used to indicate if the model can display velocity. */
    private boolean myVelocityCapable;

    /** The model used to store the display state of the velocity value. */
    private final BooleanModel myShowVelocity = new BooleanModel();

    /** A flag used to indicate if the model can display duration. */
    private boolean myDurationCapable;

    /** The model used to store the display state of the duration value. */
    private final BooleanModel myShowDuration = new BooleanModel();

    /** Whether to show the distance. */
    private final BooleanModel myShowDistance = new BooleanModel();

    /** Whether to show the DMS lat/lon. */
    private final BooleanModel myShowDMSLatLon = new BooleanModel();

    /** Whether to show the heading. */
    private final BooleanModel myShowHeading = new BooleanModel();

    /** Whether to show a timed my place in the timeline. */
    private final BooleanModel myShowInTimeline = new BooleanModel();

    /** Whether to show the MGRS lat/lon. */
    private final BooleanModel myShowMGRSLatLon = new BooleanModel();

    /** Whether to show the title. */
    private final BooleanModel myShowTitle = new BooleanModel();

    /** The model in which the display state of the field titles is stored. */
    private final BooleanModel myShowFieldTitles = new BooleanModel();

    /** The Text style model. */
    private final TextStyleModel myTextStyleModel = new TextStyleModel();

    /**
     * Returns a new font with the given style change applied.
     *
     * @param font The font
     * @param style The style to apply
     * @param isAdd True to add the style, false to remove it
     * @return The new font
     */
    private static Font changeStyle(Font font, int style, boolean isAdd)
    {
        return font.deriveFont(isAdd ? font.getStyle() | style : font.getStyle() & ~style);
    }

    /**
     * Count if true.
     *
     * @param value the value
     * @return the 1 if true 0 if false.
     */
    private static int countIfTrue(Boolean value)
    {
        return value != null && value.booleanValue() ? 1 : 0;
    }

    /** Constructor. */
    public AnnotationModel()
    {
        myShowTitle.setNameAndDescription("Title", "Whether to show the title in the bubble");
        myShowFieldTitles.setNameAndDescription("Field Titles", "Whether to show the titles of each field in the bubble");
        myShowDecimalLatLon.setNameAndDescription("Decimal lat/lon", "Whether to show the decimal lat/lon in the bubble");
        myShowDMSLatLon.setNameAndDescription("DMS lat/lon", "Whether to show the DMS lat/lon in the bubble");
        myShowMGRSLatLon.setNameAndDescription("MGRS", "Whether to show the MGRS lat/lon in the bubble");
        myShowAltitude.setNameAndDescription("Altitude", "Whether to show the altitude in the bubble");
        myShowDescription.setNameAndDescription("Description", "Whether to show the description lat/lon in the bubble");
        myIsBubbleFilled.setNameAndDescription("Fill Bubble", "Whether to fill the bubble background");
        myIsPolygonFilled.setNameAndDescription("Fill Polygon", "Whether to fill the polygon");
        myBorderColor.setNameAndDescription("Color", "The border color");
        myPolygonFillColor.setNameAndDescription("Fill Color", "The color with which to fill a polygon.");
        myShowDistance.setNameAndDescription("Distance", "Whether to show the distance in the bubble");
        myShowHeading.setNameAndDescription("Heading", "Whether to show the heading in the bubble");
        myShowVelocity.setNameAndDescription("Velocity", "Whether to show the velocity in the bubble");
        myShowDuration.setNameAndDescription("Duration", "Whether to show duration in the bubble.");
        myShowInTimeline.setNameAndDescription("Show on timeline", "Whether to show a my place with a time in the timeline");
        myAnimate.setNameAndDescription("Animate", "Whether to be able to animate a my place with time.");

        addModel(myShowTitle);
        addModel(myShowFieldTitles);
        addModel(myShowDecimalLatLon);
        addModel(myShowDMSLatLon);
        addModel(myShowMGRSLatLon);
        addModel(myShowAltitude);
        addModel(myShowDescription);
        addModel(myShowDistance);
        addModel(myShowHeading);
        addModel(myShowVelocity);
        addModel(myShowInTimeline);
        addModel(myAnimate);
        addModel(myTextStyleModel.getFont());
        addModel(myTextStyleModel.getFontSize());
        addModel(myTextStyleModel.getBold());
        addModel(myTextStyleModel.getItalic());
        addModel(myTextStyleModel.getFontColor());
        addModel(myBorderColor);
        addModel(myPolygonFillColor);
        addModel(myIsBubbleFilled);
        addModel(myIsPolygonFilled);
    }

    /**
     * Gets the model that indicates if a timed my place should be animated.
     *
     * @return The animate model.
     */
    public BooleanModel getAnimate()
    {
        return myAnimate;
    }

    /**
     * Gets the border color.
     *
     * @return the border color
     */
    public ColorModel getBorderColor()
    {
        return myBorderColor;
    }

    /**
     * Gets the value of the {@link #myPolygonFillColor} field.
     *
     * @return the value stored in the {@link #myPolygonFillColor} field.
     */
    public ColorModel getPolygonFillColor()
    {
        return myPolygonFillColor;
    }

    @Override
    public synchronized String getErrorMessage()
    {
        return myError != null ? myError : super.getErrorMessage();
    }

    /**
     * Getter for isFilled.
     *
     * @return the isFilled
     */
    public BooleanModel getBubbleFilled()
    {
        return myIsBubbleFilled;
    }

    /**
     * Gets the value of the {@link #myIsPolygonFilled} field.
     *
     * @return the value stored in the {@link #myIsPolygonFilled} field.
     */
    public BooleanModel getPolygonFilled()
    {
        return myIsPolygonFilled;
    }

    /**
     * Gets the showAltitude.
     *
     * @return the showAltitude
     */
    public BooleanModel getShowAltitude()
    {
        return myShowAltitude;
    }

    /**
     * Getter for decimalLatLon.
     *
     * @return the decimalLatLon
     */
    public BooleanModel getShowDecimalLatLon()
    {
        return myShowDecimalLatLon;
    }

    /**
     * Getter for description.
     *
     * @return the description
     */
    public BooleanModel getShowDescription()
    {
        return myShowDescription;
    }

    /**
     * Getter for distance..
     *
     * @return the distance.
     */
    public BooleanModel getShowDistance()
    {
        return myShowDistance;
    }

    /**
     * Getter for dMSLatLon.
     *
     * @return the dMSLatLon
     */
    public BooleanModel getShowDMSLatLon()
    {
        return myShowDMSLatLon;
    }

    /**
     * Getter for heading.
     *
     * @return the heading.
     */
    public BooleanModel getShowHeading()
    {
        return myShowHeading;
    }

    /**
     * Gets the value of the {@link #myShowVelocity} field.
     *
     * @return the value stored in the {@link #myShowVelocity} field.
     */
    public BooleanModel getShowVelocity()
    {
        return myShowVelocity;
    }

    /**
     * Gets the value of the {@link #myShowDuration} field.
     *
     * @return the value stored in the {@link #myShowDuration} field.
     */
    public BooleanModel getShowDuration()
    {
        return myShowDuration;
    }

    /**
     * Gets the model that indicates if a timed my place should show in the
     * timeline.
     *
     * @return The show in timeline model.
     */
    public BooleanModel getShowInTimeline()
    {
        return myShowInTimeline;
    }

    /**
     * Getter for mGRSLatLon.
     *
     * @return the mGRSLatLon
     */
    public BooleanModel getShowMGRSLatLon()
    {
        return myShowMGRSLatLon;
    }

    /**
     * Getter for title.
     *
     * @return the title
     */
    public BooleanModel getShowTitle()
    {
        return myShowTitle;
    }

    /**
     * Gets the value of the {@link #myShowFieldTitles} field.
     *
     * @return the value stored in the {@link #myShowFieldTitles} field.
     */
    public BooleanModel getShowFieldTitles()
    {
        return myShowFieldTitles;
    }

    /**
     * Gets the text style model.
     *
     * @return the text style model
     */
    public TextStyleModel getTextStyleModel()
    {
        return myTextStyleModel;
    }

    @Override
    public ValidationStatus getValidationStatus()
    {
        myError = null;
        if (super.getValidationStatus() == ValidationStatus.VALID)
        {
            if (!isValidating())
            {
                return ValidationStatus.VALID;
            }
            if (!bubbleCheckBoxesValid())
            {
                myError = "You must select an item under Bubble Contents.";
                return ValidationStatus.ERROR;
            }
            return ValidationStatus.VALID;
        }
        return ValidationStatus.ERROR;
    }

    /**
     * Indicates if the model can even show a heading or a distance.
     *
     * @return True if heading and distance should be shown, false otherwise.
     */
    public boolean isDistanceHeadingCapable()
    {
        return myIsDistanceHeadingCapable;
    }

    /**
     * Indicates if the model can even show a location information.
     *
     * @return True if locations should be shown, false otherwise.
     */
    public boolean isLocationCapable()
    {
        return myIsLocationCapable;
    }

    /**
     * Gets the value of the {@link #myVelocityCapable} field.
     *
     * @return the value stored in the {@link #myVelocityCapable} field.
     */
    public boolean isVelocityCapable()
    {
        return myVelocityCapable;
    }

    /**
     * Gets the value of the {@link #myDurationCapable} field.
     *
     * @return the value stored in the {@link #myDurationCapable} field.
     */
    public boolean isDurationCapable()
    {
        return myDurationCapable;
    }

    /**
     * Saves only the changed inputs to the given point.
     *
     * @param placemark The placemark
     */
    public void saveChangedInputs(Placemark placemark)
    {
        saveChangedAnnoSettings(placemark);
        saveChangedPointSettings(placemark);
    }

    /**
     * Saves the inputs to the given point.
     *
     * @param placemark The placemark
     */
    public void saveInputs(Placemark placemark)
    {
        updateDomainModel(placemark);
    }

    @Override
    protected void updateDomainModel(Placemark placemark)
    {
        ExtendedData extendedData = placemark.getExtendedData();

        ExtendedDataUtils.putBoolean(extendedData, Constants.IS_TITLE, myShowTitle.get().booleanValue());
        ExtendedDataUtils.putBoolean(extendedData, Constants.IS_FIELD_TITLE, myShowFieldTitles.get().booleanValue());
        ExtendedDataUtils.putBoolean(extendedData, Constants.IS_LAT_LON_ID, myShowDecimalLatLon.get().booleanValue());
        ExtendedDataUtils.putBoolean(extendedData, Constants.IS_DMS_ID, myShowDMSLatLon.get().booleanValue());
        ExtendedDataUtils.putBoolean(extendedData, Constants.IS_MGRS, myShowMGRSLatLon.get().booleanValue());
        ExtendedDataUtils.putBoolean(extendedData, Constants.IS_SHOW_ALTITUDE, myShowAltitude.get().booleanValue());
        ExtendedDataUtils.putBoolean(extendedData, Constants.IS_DESC_ID, myShowDescription.get().booleanValue());
        ExtendedDataUtils.putBoolean(extendedData, Constants.IS_DISTANCE_ID, myShowDistance.get().booleanValue());
        ExtendedDataUtils.putBoolean(extendedData, Constants.IS_HEADING_ID, myShowHeading.get().booleanValue());
        ExtendedDataUtils.putBoolean(extendedData, Constants.IS_VELOCITY_ID, myShowVelocity.get().booleanValue());
        ExtendedDataUtils.putBoolean(extendedData, Constants.IS_DURATION_ID, myShowDuration.get().booleanValue());

        PlacemarkUtils.setPlacemarkFont(placemark, myTextStyleModel.getSelectedFont());

        PlacemarkUtils.setPlacemarkTextColor(placemark, myTextStyleModel.getFontColor().get());
        PlacemarkUtils.setPlacemarkColor(placemark, myBorderColor.get());
        PlacemarkUtils.setPolygonFillColor(placemark, myPolygonFillColor.get());

        ExtendedDataUtils.putBoolean(extendedData, Constants.IS_BUBBLE_FILLED_ID, myIsBubbleFilled.get().booleanValue());
        ExtendedDataUtils.putBoolean(extendedData, Constants.IS_POLYGON_FILLED_ID, myIsPolygonFilled.get().booleanValue());
        ExtendedDataUtils.putBoolean(extendedData, Constants.IS_ANIMATE, myAnimate.get().booleanValue());
        ExtendedDataUtils.putBoolean(extendedData, Constants.IS_SHOW_IN_TIMELINE, myShowInTimeline.get().booleanValue());
    }

    @Override
    protected void updateViewModel(Placemark placemark)
    {
        if (placemark != null && placemark.getExtendedData() != null)
        {
            ExtendedData extendedData = placemark.getExtendedData();
<<<<<<< HEAD
            myShowTitle.set(ExtendedDataUtils.getObjBoolean(extendedData, Constants.IS_TITLE, false));
            myShowFieldTitles.set(ExtendedDataUtils.getObjBoolean(extendedData, Constants.IS_FIELD_TITLE, false));
            myShowDecimalLatLon.set(ExtendedDataUtils.getObjBoolean(extendedData, Constants.IS_LAT_LON_ID, false));
            myShowDMSLatLon.set(ExtendedDataUtils.getObjBoolean(extendedData, Constants.IS_DMS_ID, false));
            myShowMGRSLatLon.set(ExtendedDataUtils.getObjBoolean(extendedData, Constants.IS_MGRS, false));
            myShowAltitude.set(ExtendedDataUtils.getObjBoolean(extendedData, Constants.IS_SHOW_ALTITUDE, false));
            myShowDescription.set(ExtendedDataUtils.getObjBoolean(extendedData, Constants.IS_DESC_ID, false));
            myShowDistance.set(ExtendedDataUtils.getObjBoolean(extendedData, Constants.IS_DISTANCE_ID, true));
            myShowHeading.set(ExtendedDataUtils.getObjBoolean(extendedData, Constants.IS_HEADING_ID, true));
            myShowVelocity.set(ExtendedDataUtils.getObjBoolean(extendedData, Constants.IS_VELOCITY_ID, true));
            myShowDuration.set(ExtendedDataUtils.getObjBoolean(extendedData, Constants.IS_DURATION_ID, true));
=======
            myShowTitle.set(ExtendedDataUtils.getBooleanObj(extendedData, Constants.IS_TITLE, false));
            myShowFieldTitles.set(ExtendedDataUtils.getBooleanObj(extendedData, Constants.IS_FIELD_TITLE, false));
            myShowDecimalLatLon.set(ExtendedDataUtils.getBooleanObj(extendedData, Constants.IS_LAT_LON_ID, false));
            myShowDMSLatLon.set(ExtendedDataUtils.getBooleanObj(extendedData, Constants.IS_DMS_ID, false));
            myShowMGRSLatLon.set(ExtendedDataUtils.getBooleanObj(extendedData, Constants.IS_MGRS, false));
            myShowAltitude.set(ExtendedDataUtils.getBooleanObj(extendedData, Constants.IS_SHOW_ALTITUDE, false));
            myShowDescription.set(ExtendedDataUtils.getBooleanObj(extendedData, Constants.IS_DESC_ID, false));
            myShowDistance.set(ExtendedDataUtils.getBooleanObj(extendedData, Constants.IS_DISTANCE_ID, true));
            myShowHeading.set(ExtendedDataUtils.getBooleanObj(extendedData, Constants.IS_HEADING_ID, true));
            myShowVelocity.set(ExtendedDataUtils.getBooleanObj(extendedData, Constants.IS_VELOCITY_ID, true));
            myShowDuration.set(ExtendedDataUtils.getBooleanObj(extendedData, Constants.IS_DURATION_ID, true));
>>>>>>> f0c488b4
            myIsDistanceHeadingCapable = ExtendedDataUtils.getBoolean(extendedData, Constants.IS_HEADING_DISTANCE_CAPABLE, false);
            myIsLocationCapable = ExtendedDataUtils.getBoolean(extendedData, Constants.IS_LOCATION_CAPABLE, true);
            myVelocityCapable = ExtendedDataUtils.getBoolean(extendedData, Constants.IS_VELOCITY_CAPABLE, false);
            myDurationCapable = ExtendedDataUtils.getBoolean(extendedData, Constants.IS_DURATION_CAPABLE, false);
<<<<<<< HEAD
            myShowInTimeline.set(ExtendedDataUtils.getObjBoolean(extendedData, Constants.IS_SHOW_IN_TIMELINE, true));
            myAnimate.set(ExtendedDataUtils.getObjBoolean(extendedData, Constants.IS_ANIMATE, true));
=======
            myShowInTimeline.set(ExtendedDataUtils.getBooleanObj(extendedData, Constants.IS_SHOW_IN_TIMELINE, true));
            myAnimate.set(ExtendedDataUtils.getBooleanObj(extendedData, Constants.IS_ANIMATE, true));
>>>>>>> f0c488b4
        }
        else
        {
            myShowTitle.set(Boolean.FALSE);
            myShowFieldTitles.set(Boolean.FALSE);
            myShowDecimalLatLon.set(Boolean.FALSE);
            myShowDMSLatLon.set(Boolean.FALSE);
            myShowMGRSLatLon.set(Boolean.FALSE);
            myShowAltitude.set(Boolean.FALSE);
            myShowDescription.set(Boolean.FALSE);
            myShowDistance.set(Boolean.FALSE);
            myShowHeading.set(Boolean.FALSE);
            myShowVelocity.set(Boolean.FALSE);
            myShowDuration.set(Boolean.FALSE);
            myIsDistanceHeadingCapable = false;
            myIsLocationCapable = true;
            myVelocityCapable = false;
            myDurationCapable = false;
            myShowInTimeline.set(Boolean.TRUE);
            myShowInTimeline.set(Boolean.TRUE);
        }

        Font font = PlacemarkUtils.getPlacemarkFont(placemark);

        myTextStyleModel.getFont().set(new FontWrapper(font));
        myTextStyleModel.getBold().set(Boolean.valueOf(font.isBold()));
        myTextStyleModel.getItalic().set(Boolean.valueOf(font.isItalic()));
        myTextStyleModel.getFontSize().set(Integer.valueOf(font.getSize()));

        if (placemark != null && placemark.getExtendedData() != null)
        {
            ExtendedData extendedData = placemark.getExtendedData();
            myTextStyleModel.getFontColor().set(PlacemarkUtils.getPlacemarkTextColor(placemark));
            myBorderColor.set(PlacemarkUtils.getPlacemarkColor(placemark));
            myPolygonFillColor.set(PlacemarkUtils.getPolygonFillColor(placemark));
<<<<<<< HEAD
            myIsBubbleFilled.set(ExtendedDataUtils.getObjBoolean(extendedData, Constants.IS_BUBBLE_FILLED_ID, true));
            myIsPolygonFilled.set(ExtendedDataUtils.getObjBoolean(extendedData, Constants.IS_POLYGON_FILLED_ID, false));
=======
            myIsBubbleFilled.set(ExtendedDataUtils.getBooleanObj(extendedData, Constants.IS_BUBBLE_FILLED_ID, true));
            myIsPolygonFilled.set(ExtendedDataUtils.getBooleanObj(extendedData, Constants.IS_POLYGON_FILLED_ID, false));
>>>>>>> f0c488b4
        }
        else
        {
            myTextStyleModel.getFontColor().set(Color.WHITE);
            myBorderColor.set(Color.WHITE);
            myPolygonFillColor.set(Color.WHITE);
            myIsBubbleFilled.set(Boolean.FALSE);
            myIsPolygonFilled.set(Boolean.FALSE);
        }

        setChanged(false);
    }

    /**
     * Bubble check boxes valid.
     *
     * @return whether they are valid
     */
    private boolean bubbleCheckBoxesValid()
    {
        int count = 0;
        count += countIfTrue(getShowTitle().get());
        count += countIfTrue(getShowDecimalLatLon().get());
        count += countIfTrue(getShowDMSLatLon().get());
        count += countIfTrue(getShowMGRSLatLon().get());
        count += countIfTrue(getShowAltitude().get());
        count += countIfTrue(getShowDescription().get());
        count += countIfTrue(getShowDistance().get());
        count += countIfTrue(getShowHeading().get());
        count += countIfTrue(getShowVelocity().get());
        count += countIfTrue(getShowDuration().get());
        return count > 0;
    }

    /**
     * Saves only the changed inputs to the given point's annotation settings.
     *
     * @param placemark The placemark
     */
    private void saveChangedAnnoSettings(Placemark placemark)
    {
        ExtendedData extendedData = placemark.getExtendedData();
        saveProperty(extendedData, Constants.IS_TITLE, myShowTitle);
        saveProperty(extendedData, Constants.IS_FIELD_TITLE, myShowFieldTitles);
        saveProperty(extendedData, Constants.IS_LAT_LON_ID, myShowDecimalLatLon);
        saveProperty(extendedData, Constants.IS_DMS_ID, myShowDMSLatLon);
        saveProperty(extendedData, Constants.IS_MGRS, myShowMGRSLatLon);
        saveProperty(extendedData, Constants.IS_SHOW_ALTITUDE, myShowAltitude);
        saveProperty(extendedData, Constants.IS_DESC_ID, myShowDescription);
        saveProperty(extendedData, Constants.IS_DISTANCE_ID, myShowDistance);
        saveProperty(extendedData, Constants.IS_HEADING_ID, myShowHeading);
        saveProperty(extendedData, Constants.IS_VELOCITY_ID, myShowVelocity);
        saveProperty(extendedData, Constants.IS_DURATION_ID, myShowDuration);
        saveProperty(extendedData, Constants.IS_ANIMATE, myAnimate);
        saveProperty(extendedData, Constants.IS_SHOW_IN_TIMELINE, myShowInTimeline);
    }

    /**
     * Saves only the changed inputs to the given point's non-annotation
     * settings.
     *
     * @param placemark The placemark
     */
    private void saveChangedPointSettings(Placemark placemark)
    {
        if (myTextStyleModel.getFont().isChanged())
        {
            Font existingFont = PlacemarkUtils.getPlacemarkFont(placemark);
            Font newFont = myTextStyleModel.getFont().get().getFont().deriveFont(existingFont.getStyle(), existingFont.getSize());
            PlacemarkUtils.setPlacemarkFont(placemark, newFont);
        }
        if (myTextStyleModel.getFontSize().isChanged())
        {
            Font existingFont = PlacemarkUtils.getPlacemarkFont(placemark);
            Font newFont = existingFont.deriveFont(myTextStyleModel.getFontSize().get().floatValue());
            PlacemarkUtils.setPlacemarkFont(placemark, newFont);
        }
        if (myTextStyleModel.getBold().isChanged())
        {
            Font existingFont = PlacemarkUtils.getPlacemarkFont(placemark);
            Font newFont = changeStyle(existingFont, Font.BOLD, myTextStyleModel.getBold().get().booleanValue());
            PlacemarkUtils.setPlacemarkFont(placemark, newFont);
        }
        if (myTextStyleModel.getItalic().isChanged())
        {
            Font existingFont = PlacemarkUtils.getPlacemarkFont(placemark);
            Font newFont = changeStyle(existingFont, Font.ITALIC, myTextStyleModel.getItalic().get().booleanValue());
            PlacemarkUtils.setPlacemarkFont(placemark, newFont);
        }
        if (myTextStyleModel.getFontColor().isChanged())
        {
            PlacemarkUtils.setPlacemarkTextColor(placemark, myTextStyleModel.getFontColor().get());
        }
        if (myBorderColor.isChanged())
        {
            PlacemarkUtils.setPlacemarkColor(placemark, myBorderColor.get());
        }
        if (myPolygonFillColor.isChanged())
        {
            PlacemarkUtils.setPolygonFillColor(placemark, myPolygonFillColor.get());
        }
        saveProperty(placemark.getExtendedData(), Constants.IS_BUBBLE_FILLED_ID, myIsBubbleFilled);
        saveProperty(placemark.getExtendedData(), Constants.IS_POLYGON_FILLED_ID, myIsPolygonFilled);
    }

    /**
     * Saves the property to the extended data.
     *
     * @param extendedData the extended data
     * @param propertyName the property name
     * @param property the property
     */
    private static void saveProperty(ExtendedData extendedData, String propertyName, BooleanModel property)
    {
        if (property.isChanged())
        {
            ExtendedDataUtils.putBoolean(extendedData, propertyName, property.get().booleanValue());
        }
    }
}<|MERGE_RESOLUTION|>--- conflicted
+++ resolved
@@ -459,19 +459,6 @@
         if (placemark != null && placemark.getExtendedData() != null)
         {
             ExtendedData extendedData = placemark.getExtendedData();
-<<<<<<< HEAD
-            myShowTitle.set(ExtendedDataUtils.getObjBoolean(extendedData, Constants.IS_TITLE, false));
-            myShowFieldTitles.set(ExtendedDataUtils.getObjBoolean(extendedData, Constants.IS_FIELD_TITLE, false));
-            myShowDecimalLatLon.set(ExtendedDataUtils.getObjBoolean(extendedData, Constants.IS_LAT_LON_ID, false));
-            myShowDMSLatLon.set(ExtendedDataUtils.getObjBoolean(extendedData, Constants.IS_DMS_ID, false));
-            myShowMGRSLatLon.set(ExtendedDataUtils.getObjBoolean(extendedData, Constants.IS_MGRS, false));
-            myShowAltitude.set(ExtendedDataUtils.getObjBoolean(extendedData, Constants.IS_SHOW_ALTITUDE, false));
-            myShowDescription.set(ExtendedDataUtils.getObjBoolean(extendedData, Constants.IS_DESC_ID, false));
-            myShowDistance.set(ExtendedDataUtils.getObjBoolean(extendedData, Constants.IS_DISTANCE_ID, true));
-            myShowHeading.set(ExtendedDataUtils.getObjBoolean(extendedData, Constants.IS_HEADING_ID, true));
-            myShowVelocity.set(ExtendedDataUtils.getObjBoolean(extendedData, Constants.IS_VELOCITY_ID, true));
-            myShowDuration.set(ExtendedDataUtils.getObjBoolean(extendedData, Constants.IS_DURATION_ID, true));
-=======
             myShowTitle.set(ExtendedDataUtils.getBooleanObj(extendedData, Constants.IS_TITLE, false));
             myShowFieldTitles.set(ExtendedDataUtils.getBooleanObj(extendedData, Constants.IS_FIELD_TITLE, false));
             myShowDecimalLatLon.set(ExtendedDataUtils.getBooleanObj(extendedData, Constants.IS_LAT_LON_ID, false));
@@ -483,18 +470,12 @@
             myShowHeading.set(ExtendedDataUtils.getBooleanObj(extendedData, Constants.IS_HEADING_ID, true));
             myShowVelocity.set(ExtendedDataUtils.getBooleanObj(extendedData, Constants.IS_VELOCITY_ID, true));
             myShowDuration.set(ExtendedDataUtils.getBooleanObj(extendedData, Constants.IS_DURATION_ID, true));
->>>>>>> f0c488b4
             myIsDistanceHeadingCapable = ExtendedDataUtils.getBoolean(extendedData, Constants.IS_HEADING_DISTANCE_CAPABLE, false);
             myIsLocationCapable = ExtendedDataUtils.getBoolean(extendedData, Constants.IS_LOCATION_CAPABLE, true);
             myVelocityCapable = ExtendedDataUtils.getBoolean(extendedData, Constants.IS_VELOCITY_CAPABLE, false);
             myDurationCapable = ExtendedDataUtils.getBoolean(extendedData, Constants.IS_DURATION_CAPABLE, false);
-<<<<<<< HEAD
-            myShowInTimeline.set(ExtendedDataUtils.getObjBoolean(extendedData, Constants.IS_SHOW_IN_TIMELINE, true));
-            myAnimate.set(ExtendedDataUtils.getObjBoolean(extendedData, Constants.IS_ANIMATE, true));
-=======
             myShowInTimeline.set(ExtendedDataUtils.getBooleanObj(extendedData, Constants.IS_SHOW_IN_TIMELINE, true));
             myAnimate.set(ExtendedDataUtils.getBooleanObj(extendedData, Constants.IS_ANIMATE, true));
->>>>>>> f0c488b4
         }
         else
         {
@@ -530,13 +511,8 @@
             myTextStyleModel.getFontColor().set(PlacemarkUtils.getPlacemarkTextColor(placemark));
             myBorderColor.set(PlacemarkUtils.getPlacemarkColor(placemark));
             myPolygonFillColor.set(PlacemarkUtils.getPolygonFillColor(placemark));
-<<<<<<< HEAD
-            myIsBubbleFilled.set(ExtendedDataUtils.getObjBoolean(extendedData, Constants.IS_BUBBLE_FILLED_ID, true));
-            myIsPolygonFilled.set(ExtendedDataUtils.getObjBoolean(extendedData, Constants.IS_POLYGON_FILLED_ID, false));
-=======
             myIsBubbleFilled.set(ExtendedDataUtils.getBooleanObj(extendedData, Constants.IS_BUBBLE_FILLED_ID, true));
             myIsPolygonFilled.set(ExtendedDataUtils.getBooleanObj(extendedData, Constants.IS_POLYGON_FILLED_ID, false));
->>>>>>> f0c488b4
         }
         else
         {
