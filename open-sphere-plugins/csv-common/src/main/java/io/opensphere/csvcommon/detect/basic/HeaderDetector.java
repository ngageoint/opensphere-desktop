--- conflicted
+++ resolved
@@ -1,180 +1,170 @@
-package io.opensphere.csvcommon.detect.basic;
-
-import java.util.List;
-import java.util.regex.Pattern;
-
-import io.opensphere.core.util.collections.New;
-import io.opensphere.core.util.lang.EqualsHelper;
-import io.opensphere.csvcommon.common.CellSampler;
-import io.opensphere.csvcommon.detect.CellDetector;
-import io.opensphere.csvcommon.detect.ValuesWithConfidence;
-import io.opensphere.csvcommon.detect.location.LocationMatchMakerDetector;
-import io.opensphere.csvcommon.detect.location.model.LocationResults;
-
-/**
- * A detector that tries to pick the header from some sample lines.
- */
-public class HeaderDetector implements CellDetector<Integer>
-{
-    /** Regex pattern for CSV headers. */
-    private static final Pattern HEADER_PATTERN = Pattern.compile("[\"'\\w\\s\\(\\)]+");
-
-    /** The expected number of columns. */
-    private final int myColumnCount;
-
-    /**
-     * The expected number of columns.
-     *
-     * @param columnCount The column count.
-     */
-    public HeaderDetector(int columnCount)
-    {
-        myColumnCount = columnCount;
-    }
-
-    @Override
-    public ValuesWithConfidence<Integer> detect(CellSampler sampler)
-    {
-        ValuesWithConfidence<Integer> returnValue;
-        if (myColumnCount > 1)
-        {
-            returnValue = detectFromMultipleColumns(sampler);
-        }
-        else
-        {
-            returnValue = detectFromSingleColumn(sampler);
-        }
-        return returnValue;
-    }
-
-    /**
-<<<<<<< HEAD
-     * @param pSampler
-     * @return best guess for the header line
-=======
-     * Detect the parameter.
-     * 
-     * @param pSampler the line sampler
-     * @return the parameter
->>>>>>> f0c488b4
-     */
-    protected ValuesWithConfidence<Integer> detectFromSingleColumn(CellSampler pSampler)
-    {
-        List<? extends List<? extends String>> sampleCells = pSampler.getBeginningSampleCells();
-        float bestConfidence = 0f;
-        Integer headerLineIndexGuess = null;
-
-        // only look at the first row in this case:
-        List<? extends String> cells = sampleCells.get(0);
-
-        // As there is only one column, extract it and examine it:
-        String cell = cells.get(0);
-
-        // check that the value contains only characters permitted in headers.
-        // If not, it can't be a header row, so skip the
-        // more expensive checks:
-        if (HEADER_PATTERN.matcher(cell).matches())
-        {
-            // the value could be a header. Now start with more expensive tests,
-            // to determine if the format actually matches a
-            // data format. If it matches with 100% confidence, then assess that
-            // the value is not a header:
-            List<CellDetector<LocationResults>> detectors = getCellDetectors();
-            for (CellDetector<LocationResults> cellDetector : detectors)
-            {
-                ValuesWithConfidence<LocationResults> result = cellDetector.detect(pSampler);
-                if (result.getBestConfidence() == 1.0f)
-                {
-                    bestConfidence = Math.max(bestConfidence, 0.5f);
-                }
-            }
-        }
-
-        return new ValuesWithConfidence<>(headerLineIndexGuess, Math.max(0f, bestConfidence));
-    }
-
-    /**
-     * @return list of cell detectors
-     */
-    protected List<CellDetector<LocationResults>> getCellDetectors()
-    {
-        List<CellDetector<LocationResults>> returnValue = New.list();
-        LocationMatchMakerDetector lmmd = new LocationMatchMakerDetector();
-        returnValue.add(lmmd);
-
-        return returnValue;
-    }
-
-    /**
-<<<<<<< HEAD
-     * @param sampler the sample cells
-     * @return best guess for the headers line
-=======
-     * Detects parameters from multiple columns.
-     *
-     * @param sampler the sampler
-     * @return the parameters
->>>>>>> f0c488b4
-     */
-    protected ValuesWithConfidence<Integer> detectFromMultipleColumns(CellSampler sampler)
-    {
-        Integer headerLineIndexGuess = null;
-        float bestConfidence = 0f;
-        int bestDupeCells = 0;
-
-        List<? extends List<? extends String>> sampleCells = sampler.getBeginningSampleCells();
-        for (int lineIndex = 0; lineIndex < sampleCells.size(); ++lineIndex)
-        {
-            List<? extends String> cells = sampleCells.get(lineIndex);
-            List<? extends String> nextCells = null;
-
-            if (lineIndex + 1 < sampleCells.size())
-            {
-                nextCells = sampleCells.get(lineIndex + 1);
-            }
-
-            if (cells.size() <= myColumnCount)
-            {
-                int goodCells = 0;
-                int dupeCells = 0;
-                int columnIndex = 0;
-                for (String cell : cells)
-                {
-                    if (HEADER_PATTERN.matcher(cell).matches())
-                    {
-                        goodCells++;
-                    }
-
-                    if (nextCells != null && columnIndex < nextCells.size()
-                            && EqualsHelper.equals(cell, nextCells.get(columnIndex)))
-                    {
-                        dupeCells++;
-                    }
-
-                    columnIndex++;
-                }
-                float confidence = (float)goodCells / myColumnCount;
-                if (confidence > bestConfidence || headerLineIndexGuess == null)
-                {
-                    headerLineIndexGuess = Integer.valueOf(lineIndex);
-                    bestConfidence = confidence;
-                    bestDupeCells = dupeCells;
-
-                    if (confidence > .5f)
-                    {
-                        break;
-                    }
-                }
-            }
-        }
-
-        float confidence = (float)(myColumnCount - bestDupeCells) / myColumnCount;
-        if (confidence < .5f)
-        {
-            headerLineIndexGuess = null;
-            bestConfidence = 0f;
-        }
-
-        return new ValuesWithConfidence<>(headerLineIndexGuess, Math.max(0f, bestConfidence));
-    }
-}
+package io.opensphere.csvcommon.detect.basic;
+
+import java.util.List;
+import java.util.regex.Pattern;
+
+import io.opensphere.core.util.collections.New;
+import io.opensphere.core.util.lang.EqualsHelper;
+import io.opensphere.csvcommon.common.CellSampler;
+import io.opensphere.csvcommon.detect.CellDetector;
+import io.opensphere.csvcommon.detect.ValuesWithConfidence;
+import io.opensphere.csvcommon.detect.location.LocationMatchMakerDetector;
+import io.opensphere.csvcommon.detect.location.model.LocationResults;
+
+/**
+ * A detector that tries to pick the header from some sample lines.
+ */
+public class HeaderDetector implements CellDetector<Integer>
+{
+    /** Regex pattern for CSV headers. */
+    private static final Pattern HEADER_PATTERN = Pattern.compile("[\"'\\w\\s\\(\\)]+");
+
+    /** The expected number of columns. */
+    private final int myColumnCount;
+
+    /**
+     * The expected number of columns.
+     *
+     * @param columnCount The column count.
+     */
+    public HeaderDetector(int columnCount)
+    {
+        myColumnCount = columnCount;
+    }
+
+    @Override
+    public ValuesWithConfidence<Integer> detect(CellSampler sampler)
+    {
+        ValuesWithConfidence<Integer> returnValue;
+        if (myColumnCount > 1)
+        {
+            returnValue = detectFromMultipleColumns(sampler);
+        }
+        else
+        {
+            returnValue = detectFromSingleColumn(sampler);
+        }
+        return returnValue;
+    }
+
+    /**
+     * Detect the parameter.
+     * 
+     * @param pSampler the line sampler
+     * @return the parameter
+     */
+    protected ValuesWithConfidence<Integer> detectFromSingleColumn(CellSampler pSampler)
+    {
+        List<? extends List<? extends String>> sampleCells = pSampler.getBeginningSampleCells();
+        float bestConfidence = 0f;
+        Integer headerLineIndexGuess = null;
+
+        // only look at the first row in this case:
+        List<? extends String> cells = sampleCells.get(0);
+
+        // As there is only one column, extract it and examine it:
+        String cell = cells.get(0);
+
+        // check that the value contains only characters permitted in headers.
+        // If not, it can't be a header row, so skip the
+        // more expensive checks:
+        if (HEADER_PATTERN.matcher(cell).matches())
+        {
+            // the value could be a header. Now start with more expensive tests,
+            // to determine if the format actually matches a
+            // data format. If it matches with 100% confidence, then assess that
+            // the value is not a header:
+            List<CellDetector<LocationResults>> detectors = getCellDetectors();
+            for (CellDetector<LocationResults> cellDetector : detectors)
+            {
+                ValuesWithConfidence<LocationResults> result = cellDetector.detect(pSampler);
+                if (result.getBestConfidence() == 1.0f)
+                {
+                    bestConfidence = Math.max(bestConfidence, 0.5f);
+                }
+            }
+        }
+
+        return new ValuesWithConfidence<>(headerLineIndexGuess, Math.max(0f, bestConfidence));
+    }
+
+    /**
+     * @return list of cell detectors
+     */
+    protected List<CellDetector<LocationResults>> getCellDetectors()
+    {
+        List<CellDetector<LocationResults>> returnValue = New.list();
+        LocationMatchMakerDetector lmmd = new LocationMatchMakerDetector();
+        returnValue.add(lmmd);
+
+        return returnValue;
+    }
+
+    /**
+     * Detects parameters from multiple columns.
+     *
+     * @param sampler the sampler
+     * @return the parameters
+     */
+    protected ValuesWithConfidence<Integer> detectFromMultipleColumns(CellSampler sampler)
+    {
+        Integer headerLineIndexGuess = null;
+        float bestConfidence = 0f;
+        int bestDupeCells = 0;
+
+        List<? extends List<? extends String>> sampleCells = sampler.getBeginningSampleCells();
+        for (int lineIndex = 0; lineIndex < sampleCells.size(); ++lineIndex)
+        {
+            List<? extends String> cells = sampleCells.get(lineIndex);
+            List<? extends String> nextCells = null;
+
+            if (lineIndex + 1 < sampleCells.size())
+            {
+                nextCells = sampleCells.get(lineIndex + 1);
+            }
+
+            if (cells.size() <= myColumnCount)
+            {
+                int goodCells = 0;
+                int dupeCells = 0;
+                int columnIndex = 0;
+                for (String cell : cells)
+                {
+                    if (HEADER_PATTERN.matcher(cell).matches())
+                    {
+                        goodCells++;
+                    }
+
+                    if (nextCells != null && columnIndex < nextCells.size()
+                            && EqualsHelper.equals(cell, nextCells.get(columnIndex)))
+                    {
+                        dupeCells++;
+                    }
+
+                    columnIndex++;
+                }
+                float confidence = (float)goodCells / myColumnCount;
+                if (confidence > bestConfidence || headerLineIndexGuess == null)
+                {
+                    headerLineIndexGuess = Integer.valueOf(lineIndex);
+                    bestConfidence = confidence;
+                    bestDupeCells = dupeCells;
+
+                    if (confidence > .5f)
+                    {
+                        break;
+                    }
+                }
+            }
+        }
+
+        float confidence = (float)(myColumnCount - bestDupeCells) / myColumnCount;
+        if (confidence < .5f)
+        {
+            headerLineIndexGuess = null;
+            bestConfidence = 0f;
+        }
+
+        return new ValuesWithConfidence<>(headerLineIndexGuess, Math.max(0f, bestConfidence));
+    }
+}