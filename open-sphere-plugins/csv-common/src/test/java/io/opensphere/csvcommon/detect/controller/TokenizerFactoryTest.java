--- conflicted
+++ resolved
@@ -1,92 +1,84 @@
-package io.opensphere.csvcommon.detect.controller;
-
-import java.util.Arrays;
-
-import org.junit.Assert;
-import org.junit.Test;
-
-import io.opensphere.core.util.lang.StringTokenizer;
-import io.opensphere.csvcommon.config.v2.CSVColumnFormat;
-import io.opensphere.csvcommon.config.v2.CSVDelimitedColumnFormat;
-import io.opensphere.csvcommon.config.v2.CSVFixedWidthColumnFormat;
-import io.opensphere.csvcommon.detect.columnformat.ColumnFormatParameters;
-import io.opensphere.csvcommon.detect.columnformat.DelimitedColumnFormatParameters;
-import io.opensphere.csvcommon.detect.columnformat.FixedWidthColumnFormatParameters;
-
-/** Test for {@link TokenizerFactoryImpl}. */
-public class TokenizerFactoryTest
-{
-    /**
-     * Test for
-<<<<<<< HEAD
-     * {@link TokenizerFactoryImpl#getTokenizer(CSVColumnFormat, io.opensphere.csvcommon.detect.columnformat.ColumnFormatParameters)}
-=======
-     * {@link TokenizerFactoryImpl#getTokenizer(CSVColumnFormat, ColumnFormatParameters)}
->>>>>>> f0c488b4
-     * with a delimited column format.
-     */
-    @Test
-    public void testGetTokenizerDelimited()
-    {
-        Assert.assertNull(new TokenizerFactoryImpl().getTokenizer(null, null));
-
-        CSVColumnFormat truth;
-        ColumnFormatParameters detected;
-        StringTokenizer tokenizer;
-
-        truth = new CSVDelimitedColumnFormat(",", "\"", 3);
-        detected = new DelimitedColumnFormatParameters(Character.valueOf('"'), null, 1);
-
-        // No detected.
-        tokenizer = new TokenizerFactoryImpl().getTokenizer(truth, null);
-        Assert.assertNotNull(tokenizer);
-        Assert.assertEquals(Arrays.asList("aaa", "b", "cc,cc"), tokenizer.tokenize("aaa,b,\"cc,cc\""));
-
-        // Truth and detected.
-        tokenizer = new TokenizerFactoryImpl().getTokenizer(truth, detected);
-        Assert.assertNotNull(tokenizer);
-        Assert.assertEquals(Arrays.asList("aaa", "b", "cc,cc"), tokenizer.tokenize("aaa,b,\"cc,cc\""));
-
-        // No truth.
-        tokenizer = new TokenizerFactoryImpl().getTokenizer(null, detected);
-        Assert.assertNotNull(tokenizer);
-        Assert.assertEquals(Arrays.asList("aaa,b,", "cc,cc", ""), tokenizer.tokenize("aaa,b,\"cc,cc\""));
-    }
-
-    /**
-     * Test for
-<<<<<<< HEAD
-     * {@link TokenizerFactoryImpl#getTokenizer(CSVColumnFormat, io.opensphere.csvcommon.detect.columnformat.ColumnFormatParameters)}
-=======
-     * {@link TokenizerFactoryImpl#getTokenizer(CSVColumnFormat, ColumnFormatParameters)}
->>>>>>> f0c488b4
-     * with a fixed column format.
-     */
-    @Test
-    public void testGetTokenizerFixed()
-    {
-        Assert.assertNull(new TokenizerFactoryImpl().getTokenizer(null, null));
-
-        CSVColumnFormat truth;
-        ColumnFormatParameters detected;
-        StringTokenizer tokenizer;
-
-        truth = new CSVFixedWidthColumnFormat(new int[] { 3, 4 });
-        detected = new FixedWidthColumnFormatParameters(new int[] { 1, 3 });
-
-        // No detected.
-        tokenizer = new TokenizerFactoryImpl().getTokenizer(truth, null);
-        Assert.assertNotNull(tokenizer);
-        Assert.assertEquals(Arrays.asList("aaa", "b", "cc"), tokenizer.tokenize("aaabcc"));
-
-        // Truth and detected.
-        tokenizer = new TokenizerFactoryImpl().getTokenizer(truth, detected);
-        Assert.assertNotNull(tokenizer);
-        Assert.assertEquals(Arrays.asList("aaa", "b", "cc"), tokenizer.tokenize("aaabcc"));
-
-        // No truth.
-        tokenizer = new TokenizerFactoryImpl().getTokenizer(null, detected);
-        Assert.assertNotNull(tokenizer);
-        Assert.assertEquals(Arrays.asList("a", "aa", "bcc"), tokenizer.tokenize("aaabcc"));
-    }
-}
+package io.opensphere.csvcommon.detect.controller;
+
+import java.util.Arrays;
+
+import org.junit.Assert;
+import org.junit.Test;
+
+import io.opensphere.core.util.lang.StringTokenizer;
+import io.opensphere.csvcommon.config.v2.CSVColumnFormat;
+import io.opensphere.csvcommon.config.v2.CSVDelimitedColumnFormat;
+import io.opensphere.csvcommon.config.v2.CSVFixedWidthColumnFormat;
+import io.opensphere.csvcommon.detect.columnformat.ColumnFormatParameters;
+import io.opensphere.csvcommon.detect.columnformat.DelimitedColumnFormatParameters;
+import io.opensphere.csvcommon.detect.columnformat.FixedWidthColumnFormatParameters;
+
+/** Test for {@link TokenizerFactoryImpl}. */
+public class TokenizerFactoryTest
+{
+    /**
+     * Test for
+     * {@link TokenizerFactoryImpl#getTokenizer(CSVColumnFormat, ColumnFormatParameters)}
+     * with a delimited column format.
+     */
+    @Test
+    public void testGetTokenizerDelimited()
+    {
+        Assert.assertNull(new TokenizerFactoryImpl().getTokenizer(null, null));
+
+        CSVColumnFormat truth;
+        ColumnFormatParameters detected;
+        StringTokenizer tokenizer;
+
+        truth = new CSVDelimitedColumnFormat(",", "\"", 3);
+        detected = new DelimitedColumnFormatParameters(Character.valueOf('"'), null, 1);
+
+        // No detected.
+        tokenizer = new TokenizerFactoryImpl().getTokenizer(truth, null);
+        Assert.assertNotNull(tokenizer);
+        Assert.assertEquals(Arrays.asList("aaa", "b", "cc,cc"), tokenizer.tokenize("aaa,b,\"cc,cc\""));
+
+        // Truth and detected.
+        tokenizer = new TokenizerFactoryImpl().getTokenizer(truth, detected);
+        Assert.assertNotNull(tokenizer);
+        Assert.assertEquals(Arrays.asList("aaa", "b", "cc,cc"), tokenizer.tokenize("aaa,b,\"cc,cc\""));
+
+        // No truth.
+        tokenizer = new TokenizerFactoryImpl().getTokenizer(null, detected);
+        Assert.assertNotNull(tokenizer);
+        Assert.assertEquals(Arrays.asList("aaa,b,", "cc,cc", ""), tokenizer.tokenize("aaa,b,\"cc,cc\""));
+    }
+
+    /**
+     * Test for
+     * {@link TokenizerFactoryImpl#getTokenizer(CSVColumnFormat, ColumnFormatParameters)}
+     * with a fixed column format.
+     */
+    @Test
+    public void testGetTokenizerFixed()
+    {
+        Assert.assertNull(new TokenizerFactoryImpl().getTokenizer(null, null));
+
+        CSVColumnFormat truth;
+        ColumnFormatParameters detected;
+        StringTokenizer tokenizer;
+
+        truth = new CSVFixedWidthColumnFormat(new int[] { 3, 4 });
+        detected = new FixedWidthColumnFormatParameters(new int[] { 1, 3 });
+
+        // No detected.
+        tokenizer = new TokenizerFactoryImpl().getTokenizer(truth, null);
+        Assert.assertNotNull(tokenizer);
+        Assert.assertEquals(Arrays.asList("aaa", "b", "cc"), tokenizer.tokenize("aaabcc"));
+
+        // Truth and detected.
+        tokenizer = new TokenizerFactoryImpl().getTokenizer(truth, detected);
+        Assert.assertNotNull(tokenizer);
+        Assert.assertEquals(Arrays.asList("aaa", "b", "cc"), tokenizer.tokenize("aaabcc"));
+
+        // No truth.
+        tokenizer = new TokenizerFactoryImpl().getTokenizer(null, detected);
+        Assert.assertNotNull(tokenizer);
+        Assert.assertEquals(Arrays.asList("a", "aa", "bcc"), tokenizer.tokenize("aaabcc"));
+    }
+}