package io.opensphere.infinity.simulator;

import java.io.IOException;
import java.net.HttpURLConnection;
import java.time.LocalDateTime;
import java.time.Month;
import java.time.ZoneOffset;
import java.time.format.DateTimeFormatter;

import org.apache.commons.io.output.ByteArrayOutputStream;
import org.codehaus.jackson.map.ObjectMapper;
import org.codehaus.jackson.map.annotate.JsonSerialize;

import com.sun.net.httpserver.HttpExchange;

import io.opensphere.core.server.AbstractServer;
import io.opensphere.infinity.json.Aggregations;
import io.opensphere.infinity.json.Bucket;
import io.opensphere.infinity.json.Hits;
import io.opensphere.infinity.json.Script;
import io.opensphere.infinity.json.SearchRequest;
import io.opensphere.infinity.json.SearchResponse;
import io.opensphere.mantle.infinity.InfinityUtilities;
import io.opensphere.server.util.JsonUtils;

/** Infinity servlet simulator. */
public class InfinitySimulator extends AbstractServer
{
<<<<<<< HEAD
=======
    /** Flag indicating if response is numeric binning. */
    private boolean isNumericBin;

>>>>>>> 19ea44cd
    /** Bin width contained in numeric binning request. */
    private double myBinWidth = InfinityUtilities.DEFAULT_BIN_WIDTH;

    /** Bin offset contained in numeric binning request. */
    private double myBinOffset = InfinityUtilities.DEFAULT_BIN_OFFSET;

<<<<<<< HEAD
    /** The date format received during date binning. */
    private String myDateFormat = InfinityUtilities.DEFAULT_DATE_BIN_FORMAT;

    /** The dayOfWeek flag is using script binning. */
    private Script myScript;
=======
    /** Bin min_doc_count in numeric binning request. */
    private double myMinDocCount = 1;
>>>>>>> 19ea44cd

    /**
     * The main.
     *
     * @param args program args.
     */
    public static void main(String[] args)
    {
        new InfinitySimulator().startServer("/ogc/infinityServlet");
    }

    @Override
    protected void handle(HttpExchange exchange) throws IOException
    {
        System.out.println("Request: " + exchange.getRequestURI());

        // Get the aggs field (bin field) if present
        SearchRequest request = JsonUtils.createMapper().readValue(exchange.getRequestBody(), SearchRequest.class);

        String aggsField = null;
        if (request.getAggs() != null && request.getAggs().getBins() != null)
        {
            if (request.getAggs().getBins().getTerms() != null)
            {
                aggsField = request.getAggs().getBins().getTerms().getField();
<<<<<<< HEAD
                myScript = request.getAggs().getBins().getTerms().getScript();
                writeResponse(exchange, HttpURLConnection.HTTP_OK, getResponseBody(aggsField, false, false));
=======
>>>>>>> 19ea44cd
            }
            else if (request.getAggs().getBins().getHistogram() != null)
            {
                myBinWidth = request.getAggs().getBins().getHistogram().getInterval();
                myBinOffset = request.getAggs().getBins().getHistogram().getOffset();
                aggsField = request.getAggs().getBins().getHistogram().getField();
<<<<<<< HEAD
                writeResponse(exchange, HttpURLConnection.HTTP_OK, getResponseBody(aggsField, true, false));
            }
            else if (request.getAggs().getBins().getDate_histogram() != null)
            {
                myDateFormat = request.getAggs().getBins().getDate_histogram().getFormat();
                aggsField = request.getAggs().getBins().getDate_histogram().getField();
                writeResponse(exchange, HttpURLConnection.HTTP_OK, getResponseBody(aggsField, false, true));
=======
>>>>>>> 19ea44cd
            }
        }

        exchange.getResponseHeaders().add("Content-Type", "application/json");
        writeResponse(exchange, HttpURLConnection.HTTP_OK, getResponseBody(aggsField));

        System.out.println("Response: " + exchange.getResponseCode());
    }

    /**
     * Gets the response body.
     *
     * @param aggsField the aggs field (bin field)
     * @param isNumericBin whether is a numeric bin
     * @param isDateBin whether is a date bin
     * @return the response body
     * @throws IOException if something bad happens
     */
    private byte[] getResponseBody(String aggsField, boolean isNumericBin, boolean isDateBin) throws IOException
    {
        ByteArrayOutputStream output = new ByteArrayOutputStream();
        ObjectMapper mapper = JsonUtils.createMapper();
        mapper.setSerializationInclusion(JsonSerialize.Inclusion.NON_NULL);
        if (isNumericBin)
        {
            mapper.writeValue(output, getNumericBinResponse(aggsField));
        }
        else if (isDateBin)
        {
            mapper.writeValue(output, getDateBinResponse(aggsField));
        }
        else
        {
            mapper.writeValue(output, getResponse(aggsField));
        }
        return output.toByteArray();
    }

    /**
     * Gets the response.
     *
     * @param aggsField the aggs field (bin field)
     * @return the response
     */
    private SearchResponse getResponse(String aggsField)
    {
        SearchResponse response = new SearchResponse();
        int totalCount = 0;
        if (aggsField != null || myScript != null)
        {
            String[] bins;

            if (myScript != null)
            {
                // Represents dayOfWeek or hourOfDay
                bins = new String[] { "1", "2", "3", "4", "5", "6", "7" };
            }
            else
            {
                bins = new String[] { "Ardbeg", "Bowmore", "Bruichladdich", "Bunnahabhain", "Caol Ila", "Kilchoman", "Lagavulin",
                    "Laphroaig" };
            }

            int numberOfBins = (int)(Math.random() * bins.length) + 1;
            @SuppressWarnings("unchecked")
            Bucket<String>[] buckets = new Bucket[numberOfBins];
            int binCount = 1000;
            for (int i = 0; i < numberOfBins; i++)
            {
                buckets[i] = new Bucket<String>(bins[i], binCount);
                totalCount += binCount;
                binCount -= 100;
            }

            Aggregations aggregations = new Aggregations();
            aggregations.getBins().setBuckets(buckets);
            response.setAggregations(aggregations);
        }
        else
        {
            totalCount = (int)(Math.random() * 20000) + 1;
        }
        response.setHits(new Hits(totalCount));
        return response;
    }

    /**
     * Gets the response for numeric binning.
     *
     * @param aggsField the aggs field (bin field)
     * @return the response
     */
    private SearchResponse getNumericBinResponse(String aggsField)
    {
        SearchResponse response = new SearchResponse();
        int totalCount = 0;
        if (aggsField != null)
        {
            int maxBins = 10;
            int numberOfBins = (int)(Math.random() * maxBins) + 1;

<<<<<<< HEAD
=======
            if (myMinDocCount == 0)
            {
                // Make room for empty bin
                numberOfBins++;
            }

>>>>>>> 19ea44cd
            @SuppressWarnings("unchecked")
            Bucket<Double>[] buckets = new Bucket[numberOfBins];
            int binCount = 1000;
            double binIndex = myBinOffset;
            for (int i = 0; i < numberOfBins; i++)
            {
                buckets[i] = new Bucket<Double>(Double.valueOf(binIndex), binCount);
                binIndex += myBinWidth;
                totalCount += binCount;
                binCount -= 100;
<<<<<<< HEAD
            }

            Aggregations aggregations = new Aggregations();
            aggregations.getBins().setBuckets(buckets);
            response.setAggregations(aggregations);
        }
        else
        {
            totalCount = (int)(Math.random() * 20000) + 1;
        }
        response.setHits(new Hits(totalCount));
        return response;
    }

    /**
     * Gets the response for date binning.
     *
     * @param aggsField the aggs field (bin field)
     * @return the response
     */
    private SearchResponse getDateBinResponse(String aggsField)
    {
        SearchResponse response = new SearchResponse();
        int totalCount = 0;
        if (aggsField != null)
        {
            LocalDateTime[] bins = new LocalDateTime[] { LocalDateTime.of(1998, Month.JANUARY, 25, 21, 15),
                LocalDateTime.of(1999, Month.JANUARY, 31, 20, 45), LocalDateTime.of(2016, Month.FEBRUARY, 7, 19, 18),
                LocalDateTime.of(1865, Month.NOVEMBER, 11, 11, 00), LocalDateTime.of(1945, Month.SEPTEMBER, 11, 8, 12), };

            int numberOfBins = (int)(Math.random() * bins.length) + 1;

            @SuppressWarnings("unchecked")
            Bucket<Long>[] buckets = new Bucket[numberOfBins];
            int binCount = 1000;
            DateTimeFormatter formatter = DateTimeFormatter.ofPattern(myDateFormat);
            for (int i = 0; i < numberOfBins; i++)
            {
                buckets[i] = new Bucket<Long>(Long.valueOf(bins[i].toEpochSecond(ZoneOffset.UTC)), binCount,
                        bins[i].format(formatter));
                totalCount += binCount;
                binCount -= 100;
=======
                i++;

                if (addEmptyBin)
                {
                    buckets[i] = new Bucket<Double>(Double.valueOf(binIndex), 0);
                    binIndex += myBinWidth;
                    addEmptyBin = false;
                    i++;
                }
>>>>>>> 19ea44cd
            }

            Aggregations aggregations = new Aggregations();
            aggregations.getBins().setBuckets(buckets);
            response.setAggregations(aggregations);
        }
        else
        {
            totalCount = (int)(Math.random() * 20000) + 1;
        }
        response.setHits(new Hits(totalCount));
        return response;
    }
}
<|MERGE_RESOLUTION|>--- conflicted
+++ resolved
@@ -1,284 +1,248 @@
-package io.opensphere.infinity.simulator;
-
-import java.io.IOException;
-import java.net.HttpURLConnection;
-import java.time.LocalDateTime;
-import java.time.Month;
-import java.time.ZoneOffset;
-import java.time.format.DateTimeFormatter;
-
-import org.apache.commons.io.output.ByteArrayOutputStream;
-import org.codehaus.jackson.map.ObjectMapper;
-import org.codehaus.jackson.map.annotate.JsonSerialize;
-
-import com.sun.net.httpserver.HttpExchange;
-
-import io.opensphere.core.server.AbstractServer;
-import io.opensphere.infinity.json.Aggregations;
-import io.opensphere.infinity.json.Bucket;
-import io.opensphere.infinity.json.Hits;
-import io.opensphere.infinity.json.Script;
-import io.opensphere.infinity.json.SearchRequest;
-import io.opensphere.infinity.json.SearchResponse;
-import io.opensphere.mantle.infinity.InfinityUtilities;
-import io.opensphere.server.util.JsonUtils;
-
-/** Infinity servlet simulator. */
-public class InfinitySimulator extends AbstractServer
-{
-<<<<<<< HEAD
-=======
-    /** Flag indicating if response is numeric binning. */
-    private boolean isNumericBin;
-
->>>>>>> 19ea44cd
-    /** Bin width contained in numeric binning request. */
-    private double myBinWidth = InfinityUtilities.DEFAULT_BIN_WIDTH;
-
-    /** Bin offset contained in numeric binning request. */
-    private double myBinOffset = InfinityUtilities.DEFAULT_BIN_OFFSET;
-
-<<<<<<< HEAD
-    /** The date format received during date binning. */
-    private String myDateFormat = InfinityUtilities.DEFAULT_DATE_BIN_FORMAT;
-
-    /** The dayOfWeek flag is using script binning. */
-    private Script myScript;
-=======
-    /** Bin min_doc_count in numeric binning request. */
-    private double myMinDocCount = 1;
->>>>>>> 19ea44cd
-
-    /**
-     * The main.
-     *
-     * @param args program args.
-     */
-    public static void main(String[] args)
-    {
-        new InfinitySimulator().startServer("/ogc/infinityServlet");
-    }
-
-    @Override
-    protected void handle(HttpExchange exchange) throws IOException
-    {
-        System.out.println("Request: " + exchange.getRequestURI());
-
-        // Get the aggs field (bin field) if present
-        SearchRequest request = JsonUtils.createMapper().readValue(exchange.getRequestBody(), SearchRequest.class);
-
-        String aggsField = null;
-        if (request.getAggs() != null && request.getAggs().getBins() != null)
-        {
-            if (request.getAggs().getBins().getTerms() != null)
-            {
-                aggsField = request.getAggs().getBins().getTerms().getField();
-<<<<<<< HEAD
-                myScript = request.getAggs().getBins().getTerms().getScript();
-                writeResponse(exchange, HttpURLConnection.HTTP_OK, getResponseBody(aggsField, false, false));
-=======
->>>>>>> 19ea44cd
-            }
-            else if (request.getAggs().getBins().getHistogram() != null)
-            {
-                myBinWidth = request.getAggs().getBins().getHistogram().getInterval();
-                myBinOffset = request.getAggs().getBins().getHistogram().getOffset();
-                aggsField = request.getAggs().getBins().getHistogram().getField();
-<<<<<<< HEAD
-                writeResponse(exchange, HttpURLConnection.HTTP_OK, getResponseBody(aggsField, true, false));
-            }
-            else if (request.getAggs().getBins().getDate_histogram() != null)
-            {
-                myDateFormat = request.getAggs().getBins().getDate_histogram().getFormat();
-                aggsField = request.getAggs().getBins().getDate_histogram().getField();
-                writeResponse(exchange, HttpURLConnection.HTTP_OK, getResponseBody(aggsField, false, true));
-=======
->>>>>>> 19ea44cd
-            }
-        }
-
-        exchange.getResponseHeaders().add("Content-Type", "application/json");
-        writeResponse(exchange, HttpURLConnection.HTTP_OK, getResponseBody(aggsField));
-
-        System.out.println("Response: " + exchange.getResponseCode());
-    }
-
-    /**
-     * Gets the response body.
-     *
-     * @param aggsField the aggs field (bin field)
-     * @param isNumericBin whether is a numeric bin
-     * @param isDateBin whether is a date bin
-     * @return the response body
-     * @throws IOException if something bad happens
-     */
-    private byte[] getResponseBody(String aggsField, boolean isNumericBin, boolean isDateBin) throws IOException
-    {
-        ByteArrayOutputStream output = new ByteArrayOutputStream();
-        ObjectMapper mapper = JsonUtils.createMapper();
-        mapper.setSerializationInclusion(JsonSerialize.Inclusion.NON_NULL);
-        if (isNumericBin)
-        {
-            mapper.writeValue(output, getNumericBinResponse(aggsField));
-        }
-        else if (isDateBin)
-        {
-            mapper.writeValue(output, getDateBinResponse(aggsField));
-        }
-        else
-        {
-            mapper.writeValue(output, getResponse(aggsField));
-        }
-        return output.toByteArray();
-    }
-
-    /**
-     * Gets the response.
-     *
-     * @param aggsField the aggs field (bin field)
-     * @return the response
-     */
-    private SearchResponse getResponse(String aggsField)
-    {
-        SearchResponse response = new SearchResponse();
-        int totalCount = 0;
-        if (aggsField != null || myScript != null)
-        {
-            String[] bins;
-
-            if (myScript != null)
-            {
-                // Represents dayOfWeek or hourOfDay
-                bins = new String[] { "1", "2", "3", "4", "5", "6", "7" };
-            }
-            else
-            {
-                bins = new String[] { "Ardbeg", "Bowmore", "Bruichladdich", "Bunnahabhain", "Caol Ila", "Kilchoman", "Lagavulin",
-                    "Laphroaig" };
-            }
-
-            int numberOfBins = (int)(Math.random() * bins.length) + 1;
-            @SuppressWarnings("unchecked")
-            Bucket<String>[] buckets = new Bucket[numberOfBins];
-            int binCount = 1000;
-            for (int i = 0; i < numberOfBins; i++)
-            {
-                buckets[i] = new Bucket<String>(bins[i], binCount);
-                totalCount += binCount;
-                binCount -= 100;
-            }
-
-            Aggregations aggregations = new Aggregations();
-            aggregations.getBins().setBuckets(buckets);
-            response.setAggregations(aggregations);
-        }
-        else
-        {
-            totalCount = (int)(Math.random() * 20000) + 1;
-        }
-        response.setHits(new Hits(totalCount));
-        return response;
-    }
-
-    /**
-     * Gets the response for numeric binning.
-     *
-     * @param aggsField the aggs field (bin field)
-     * @return the response
-     */
-    private SearchResponse getNumericBinResponse(String aggsField)
-    {
-        SearchResponse response = new SearchResponse();
-        int totalCount = 0;
-        if (aggsField != null)
-        {
-            int maxBins = 10;
-            int numberOfBins = (int)(Math.random() * maxBins) + 1;
-
-<<<<<<< HEAD
-=======
-            if (myMinDocCount == 0)
-            {
-                // Make room for empty bin
-                numberOfBins++;
-            }
-
->>>>>>> 19ea44cd
-            @SuppressWarnings("unchecked")
-            Bucket<Double>[] buckets = new Bucket[numberOfBins];
-            int binCount = 1000;
-            double binIndex = myBinOffset;
-            for (int i = 0; i < numberOfBins; i++)
-            {
-                buckets[i] = new Bucket<Double>(Double.valueOf(binIndex), binCount);
-                binIndex += myBinWidth;
-                totalCount += binCount;
-                binCount -= 100;
-<<<<<<< HEAD
-            }
-
-            Aggregations aggregations = new Aggregations();
-            aggregations.getBins().setBuckets(buckets);
-            response.setAggregations(aggregations);
-        }
-        else
-        {
-            totalCount = (int)(Math.random() * 20000) + 1;
-        }
-        response.setHits(new Hits(totalCount));
-        return response;
-    }
-
-    /**
-     * Gets the response for date binning.
-     *
-     * @param aggsField the aggs field (bin field)
-     * @return the response
-     */
-    private SearchResponse getDateBinResponse(String aggsField)
-    {
-        SearchResponse response = new SearchResponse();
-        int totalCount = 0;
-        if (aggsField != null)
-        {
-            LocalDateTime[] bins = new LocalDateTime[] { LocalDateTime.of(1998, Month.JANUARY, 25, 21, 15),
-                LocalDateTime.of(1999, Month.JANUARY, 31, 20, 45), LocalDateTime.of(2016, Month.FEBRUARY, 7, 19, 18),
-                LocalDateTime.of(1865, Month.NOVEMBER, 11, 11, 00), LocalDateTime.of(1945, Month.SEPTEMBER, 11, 8, 12), };
-
-            int numberOfBins = (int)(Math.random() * bins.length) + 1;
-
-            @SuppressWarnings("unchecked")
-            Bucket<Long>[] buckets = new Bucket[numberOfBins];
-            int binCount = 1000;
-            DateTimeFormatter formatter = DateTimeFormatter.ofPattern(myDateFormat);
-            for (int i = 0; i < numberOfBins; i++)
-            {
-                buckets[i] = new Bucket<Long>(Long.valueOf(bins[i].toEpochSecond(ZoneOffset.UTC)), binCount,
-                        bins[i].format(formatter));
-                totalCount += binCount;
-                binCount -= 100;
-=======
-                i++;
-
-                if (addEmptyBin)
-                {
-                    buckets[i] = new Bucket<Double>(Double.valueOf(binIndex), 0);
-                    binIndex += myBinWidth;
-                    addEmptyBin = false;
-                    i++;
-                }
->>>>>>> 19ea44cd
-            }
-
-            Aggregations aggregations = new Aggregations();
-            aggregations.getBins().setBuckets(buckets);
-            response.setAggregations(aggregations);
-        }
-        else
-        {
-            totalCount = (int)(Math.random() * 20000) + 1;
-        }
-        response.setHits(new Hits(totalCount));
-        return response;
-    }
-}
+package io.opensphere.infinity.simulator;
+
+import java.io.IOException;
+import java.net.HttpURLConnection;
+import java.time.LocalDateTime;
+import java.time.Month;
+import java.time.ZoneOffset;
+import java.time.format.DateTimeFormatter;
+
+import org.apache.commons.io.output.ByteArrayOutputStream;
+import org.codehaus.jackson.map.ObjectMapper;
+import org.codehaus.jackson.map.annotate.JsonSerialize;
+
+import com.sun.net.httpserver.HttpExchange;
+
+import io.opensphere.core.server.AbstractServer;
+import io.opensphere.infinity.json.Aggregations;
+import io.opensphere.infinity.json.Bucket;
+import io.opensphere.infinity.json.Hits;
+import io.opensphere.infinity.json.Script;
+import io.opensphere.infinity.json.SearchRequest;
+import io.opensphere.infinity.json.SearchResponse;
+import io.opensphere.mantle.infinity.InfinityUtilities;
+import io.opensphere.server.util.JsonUtils;
+
+/** Infinity servlet simulator. */
+public class InfinitySimulator extends AbstractServer
+{
+    /** Bin width contained in numeric binning request. */
+    private double myBinWidth = InfinityUtilities.DEFAULT_BIN_WIDTH;
+
+    /** Bin offset contained in numeric binning request. */
+    private double myBinOffset = InfinityUtilities.DEFAULT_BIN_OFFSET;
+
+    /** The date format received during date binning. */
+    private String myDateFormat = InfinityUtilities.DEFAULT_DATE_BIN_FORMAT;
+
+    /** The dayOfWeek flag is using script binning. */
+    private Script myScript;
+
+    /**
+     * The main.
+     *
+     * @param args program args.
+     */
+    public static void main(String[] args)
+    {
+        new InfinitySimulator().startServer("/ogc/infinityServlet");
+    }
+
+    @Override
+    protected void handle(HttpExchange exchange) throws IOException
+    {
+        System.out.println("Request: " + exchange.getRequestURI());
+
+        // Get the aggs field (bin field) if present
+        SearchRequest request = JsonUtils.createMapper().readValue(exchange.getRequestBody(), SearchRequest.class);
+
+        String aggsField = null;
+        if (request.getAggs() != null && request.getAggs().getBins() != null)
+        {
+            if (request.getAggs().getBins().getTerms() != null)
+            {
+                aggsField = request.getAggs().getBins().getTerms().getField();
+                myScript = request.getAggs().getBins().getTerms().getScript();
+                writeResponse(exchange, HttpURLConnection.HTTP_OK, getResponseBody(aggsField, false, false));
+            }
+            else if (request.getAggs().getBins().getHistogram() != null)
+            {
+                myBinWidth = request.getAggs().getBins().getHistogram().getInterval();
+                myBinOffset = request.getAggs().getBins().getHistogram().getOffset();
+                aggsField = request.getAggs().getBins().getHistogram().getField();
+                writeResponse(exchange, HttpURLConnection.HTTP_OK, getResponseBody(aggsField, true, false));
+            }
+            else if (request.getAggs().getBins().getDate_histogram() != null)
+            {
+                myDateFormat = request.getAggs().getBins().getDate_histogram().getFormat();
+                aggsField = request.getAggs().getBins().getDate_histogram().getField();
+                writeResponse(exchange, HttpURLConnection.HTTP_OK, getResponseBody(aggsField, false, true));
+            }
+        }
+
+        exchange.getResponseHeaders().add("Content-Type", "application/json");
+        // TODO need to always call writeResponse here instead of above
+//        writeResponse(exchange, HttpURLConnection.HTTP_OK, getResponseBody(aggsField));
+
+        System.out.println("Response: " + exchange.getResponseCode());
+    }
+
+    /**
+     * Gets the response body.
+     *
+     * @param aggsField the aggs field (bin field)
+     * @param isNumericBin whether is a numeric bin
+     * @param isDateBin whether is a date bin
+     * @return the response body
+     * @throws IOException if something bad happens
+     */
+    private byte[] getResponseBody(String aggsField, boolean isNumericBin, boolean isDateBin) throws IOException
+    {
+        ByteArrayOutputStream output = new ByteArrayOutputStream();
+        ObjectMapper mapper = JsonUtils.createMapper();
+        mapper.setSerializationInclusion(JsonSerialize.Inclusion.NON_NULL);
+        if (isNumericBin)
+        {
+            mapper.writeValue(output, getNumericBinResponse(aggsField));
+        }
+        else if (isDateBin)
+        {
+            mapper.writeValue(output, getDateBinResponse(aggsField));
+        }
+        else
+        {
+            mapper.writeValue(output, getResponse(aggsField));
+        }
+        return output.toByteArray();
+    }
+
+    /**
+     * Gets the response.
+     *
+     * @param aggsField the aggs field (bin field)
+     * @return the response
+     */
+    private SearchResponse getResponse(String aggsField)
+    {
+        SearchResponse response = new SearchResponse();
+        int totalCount = 0;
+        if (aggsField != null || myScript != null)
+        {
+            String[] bins;
+
+            if (myScript != null)
+            {
+                // Represents dayOfWeek or hourOfDay
+                bins = new String[] { "1", "2", "3", "4", "5", "6", "7" };
+            }
+            else
+            {
+                bins = new String[] { "Ardbeg", "Bowmore", "Bruichladdich", "Bunnahabhain", "Caol Ila", "Kilchoman", "Lagavulin",
+                    "Laphroaig" };
+            }
+
+            int numberOfBins = (int)(Math.random() * bins.length) + 1;
+            @SuppressWarnings("unchecked")
+            Bucket<String>[] buckets = new Bucket[numberOfBins];
+            int binCount = 1000;
+            for (int i = 0; i < numberOfBins; i++)
+            {
+                buckets[i] = new Bucket<String>(bins[i], binCount);
+                totalCount += binCount;
+                binCount -= 100;
+            }
+
+            Aggregations aggregations = new Aggregations();
+            aggregations.getBins().setBuckets(buckets);
+            response.setAggregations(aggregations);
+        }
+        else
+        {
+            totalCount = (int)(Math.random() * 20000) + 1;
+        }
+        response.setHits(new Hits(totalCount));
+        return response;
+    }
+
+    /**
+     * Gets the response for numeric binning.
+     *
+     * @param aggsField the aggs field (bin field)
+     * @return the response
+     */
+    private SearchResponse getNumericBinResponse(String aggsField)
+    {
+        SearchResponse response = new SearchResponse();
+        int totalCount = 0;
+        if (aggsField != null)
+        {
+            int maxBins = 10;
+            int numberOfBins = (int)(Math.random() * maxBins) + 1;
+
+            @SuppressWarnings("unchecked")
+            Bucket<Double>[] buckets = new Bucket[numberOfBins];
+            int binCount = 1000;
+            double binIndex = myBinOffset;
+            for (int i = 0; i < numberOfBins; i++)
+            {
+                buckets[i] = new Bucket<Double>(Double.valueOf(binIndex), binCount);
+                binIndex += myBinWidth;
+                totalCount += binCount;
+                binCount -= 100;
+            }
+
+            Aggregations aggregations = new Aggregations();
+            aggregations.getBins().setBuckets(buckets);
+            response.setAggregations(aggregations);
+        }
+        else
+        {
+            totalCount = (int)(Math.random() * 20000) + 1;
+        }
+        response.setHits(new Hits(totalCount));
+        return response;
+    }
+
+    /**
+     * Gets the response for date binning.
+     *
+     * @param aggsField the aggs field (bin field)
+     * @return the response
+     */
+    private SearchResponse getDateBinResponse(String aggsField)
+    {
+        SearchResponse response = new SearchResponse();
+        int totalCount = 0;
+        if (aggsField != null)
+        {
+            LocalDateTime[] bins = new LocalDateTime[] { LocalDateTime.of(1998, Month.JANUARY, 25, 21, 15),
+                LocalDateTime.of(1999, Month.JANUARY, 31, 20, 45), LocalDateTime.of(2016, Month.FEBRUARY, 7, 19, 18),
+                LocalDateTime.of(1865, Month.NOVEMBER, 11, 11, 00), LocalDateTime.of(1945, Month.SEPTEMBER, 11, 8, 12), };
+
+            int numberOfBins = (int)(Math.random() * bins.length) + 1;
+
+            @SuppressWarnings("unchecked")
+            Bucket<Long>[] buckets = new Bucket[numberOfBins];
+            int binCount = 1000;
+            DateTimeFormatter formatter = DateTimeFormatter.ofPattern(myDateFormat);
+            for (int i = 0; i < numberOfBins; i++)
+            {
+                buckets[i] = new Bucket<Long>(Long.valueOf(bins[i].toEpochSecond(ZoneOffset.UTC)), binCount,
+                        bins[i].format(formatter));
+                totalCount += binCount;
+                binCount -= 100;
+                i++;
+            }
+
+            Aggregations aggregations = new Aggregations();
+            aggregations.getBins().setBuckets(buckets);
+            response.setAggregations(aggregations);
+        }
+        else
+        {
+            totalCount = (int)(Math.random() * 20000) + 1;
+        }
+        response.setHits(new Hits(totalCount));
+        return response;
+    }
+}