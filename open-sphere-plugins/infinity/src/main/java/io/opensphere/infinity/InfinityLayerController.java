--- conflicted
+++ resolved
@@ -1,284 +1,278 @@
-package io.opensphere.infinity;
-
-import java.awt.Color;
-import java.text.NumberFormat;
-import java.util.Collection;
-import java.util.Collections;
-import java.util.List;
-import java.util.Set;
-
-import org.apache.log4j.Logger;
-
-import com.vividsolutions.jts.geom.Polygon;
-
-import io.opensphere.core.Toolbox;
-import io.opensphere.core.data.QueryException;
-import io.opensphere.core.model.GeographicBoundingBox;
-import io.opensphere.core.model.time.TimeSpan;
-import io.opensphere.core.model.time.TimeSpanList;
-import io.opensphere.core.util.AwesomeIconSolid;
-import io.opensphere.core.util.collections.New;
-import io.opensphere.core.util.jts.JTSUtilities;
-import io.opensphere.core.util.swing.GenericFontIcon;
-import io.opensphere.core.viewer.ViewChangeSupport;
-import io.opensphere.core.viewer.Viewer;
-import io.opensphere.infinity.model.InfinitySettingsModel;
-import io.opensphere.mantle.controller.event.impl.DataTypeAddedEvent;
-import io.opensphere.mantle.controller.event.impl.DataTypeRemovedEvent;
-import io.opensphere.mantle.data.DataTypeInfo;
-import io.opensphere.mantle.data.DataTypeInfoAssistant;
-import io.opensphere.mantle.data.event.DataTypePropertyChangeEvent;
-import io.opensphere.mantle.data.impl.DefaultDataTypeInfoAssistant;
-import io.opensphere.mantle.infinity.AbstractViewTimeController;
-import io.opensphere.mantle.infinity.InfinityQuerier;
-import io.opensphere.mantle.infinity.InfinityUtilities;
-import io.opensphere.mantle.infinity.QueryResults;
-import io.opensphere.server.services.AbstractServerDataTypeInfo;
-import io.opensphere.server.services.OGCServiceStateEvent;
-import io.opensphere.server.source.OGCServerSource;
-
-/** Manages infinity layer count and icon. */
-public class InfinityLayerController extends AbstractViewTimeController
-{
-    /** Logger reference. */
-    private static final Logger LOGGER = Logger.getLogger(InfinityLayerController.class);
-
-    /** The number format. */
-    private static final NumberFormat NUMBER_FORMAT = NumberFormat.getIntegerInstance();
-    {
-        NUMBER_FORMAT.setGroupingUsed(true);
-    }
-
-    /** The settings model. */
-    private final InfinitySettingsModel mySettingsModel;
-
-    /** The infinity-enabled data types. */
-    private final Collection<DataTypeInfo> myInfinityDataTypes = Collections.synchronizedSet(New.set());
-
-    /**
-     * Constructor.
-     *
-     * @param toolbox the toolbox
-     * @param settingsModel the settings model
-     */
-    public InfinityLayerController(Toolbox toolbox, InfinitySettingsModel settingsModel)
-    {
-        super(toolbox);
-        mySettingsModel = settingsModel;
-        bindEvent(OGCServiceStateEvent.class, this::handleOGCServiceStateEvent);
-        bindEvent(DataTypeAddedEvent.class, this::handleDataTypeAdded);
-        bindEvent(DataTypeRemovedEvent.class, this::handleDataTypeRemoved);
-        bindModelFX(mySettingsModel.enabledProperty(), (obs, o, n) -> handleEnabledChange(n.booleanValue()));
-    }
-
-    @Override
-    protected void handleTimeChanged(TimeSpanList spans)
-    {
-        if (mySettingsModel.enabledProperty().get())
-        {
-            super.handleTimeChanged(spans);
-        }
-    }
-
-    @Override
-    protected void handleViewChanged(Viewer viewer, ViewChangeSupport.ViewChangeType type)
-    {
-        if (mySettingsModel.enabledProperty().get())
-        {
-            super.handleViewChanged(viewer, type);
-        }
-    }
-
-    @Override
-    protected void handleChange(TimeSpan activeSpan, GeographicBoundingBox boundingBox)
-    {
-        Collection<DataTypeInfo> infinityDataTypes = getInfinityTypes();
-        if (!infinityDataTypes.isEmpty())
-        {
-            InfinityQuerier querier = new InfinityQuerier(getToolbox().getDataRegistry());
-            Polygon polygon = JTSUtilities.createJTSPolygon(boundingBox.getVertices(), null);
-            for (DataTypeInfo dataType : infinityDataTypes)
-            {
-                try
-                {
-<<<<<<< HEAD
-                    QueryResults result = querier.query(dataType, polygon, activeSpan, null, null);
-                    setLayerCount(dataType, result.getCount());
-=======
-                    QueryResults result = querier.query(dataType, polygon, activeSpan, null, InfinityUtilities.DEFAULT_BIN_WIDTH,
-                            InfinityUtilities.DEFAULT_BIN_OFFSET, 1);
-                    if (result != null)
-                    {
-                        setLayerCount(dataType, result.getCount());
-                    }
->>>>>>> 19ea44cd
-                }
-                catch (QueryException e)
-                {
-                    LOGGER.error(e);
-                }
-            }
-        }
-    }
-
-    /**
-     * Handles a OGCServiceStateEvent.
-     *
-     * @param event the event
-     */
-    private void handleOGCServiceStateEvent(OGCServiceStateEvent event)
-    {
-        if (OGCServerSource.WFS_SERVICE.equals(event.getService()))
-        {
-            event.getLayerList().stream().filter(InfinityLayerController::isInfinityEnabled).forEach(this::setInfinityIcon);
-        }
-    }
-
-    /**
-     * Handles a DataTypeAddedEvent.
-     *
-     * @param event the event
-     */
-    private void handleDataTypeAdded(DataTypeAddedEvent event)
-    {
-        DataTypeInfo dataType = event.getDataType();
-        if (isInfinityEnabled(dataType))
-        {
-            myInfinityDataTypes.add(dataType);
-
-            if (mySettingsModel.enabledProperty().get())
-            {
-                triggerChange();
-            }
-        }
-    }
-
-    /**
-     * Handles a DataTypeRemovedEvent.
-     *
-     * @param event the event
-     */
-    private void handleDataTypeRemoved(DataTypeRemovedEvent event)
-    {
-        DataTypeInfo dataType = event.getDataType();
-        if (isInfinityEnabled(dataType))
-        {
-            myInfinityDataTypes.remove(dataType);
-        }
-    }
-
-    /**
-     * Handles a change to the enabled state.
-     *
-     * @param enabled the enabled state
-     */
-    private void handleEnabledChange(boolean enabled)
-    {
-        if (enabled)
-        {
-            triggerChange();
-        }
-        else
-        {
-            for (DataTypeInfo dataType : getInfinityTypes())
-            {
-                setLayerCount(dataType, -1);
-            }
-        }
-    }
-
-    /**
-     * Gets the infinity data types.
-     *
-     * @return the infinity data types
-     */
-    private Collection<DataTypeInfo> getInfinityTypes()
-    {
-        Collection<DataTypeInfo> infinityDataTypes;
-        synchronized (myInfinityDataTypes)
-        {
-            infinityDataTypes = New.list(myInfinityDataTypes);
-        }
-        return infinityDataTypes;
-    }
-
-    /**
-     * Sets the layer count.
-     *
-     * @param dataType the data type
-     * @param count the layer count, or -1 to clear the count
-     */
-    private void setLayerCount(DataTypeInfo dataType, long count)
-    {
-        Set<DataTypeInfo> tileTypes = dataType.getParent().findMembers(t -> t.getMapVisualizationInfo().isImageTileType(), false,
-                true);
-        boolean changed = false;
-        for (DataTypeInfo tileType : tileTypes)
-        {
-            DataTypeInfoAssistant assistant = tileType.getAssistant();
-            if (assistant != null)
-            {
-                List<String> labels = assistant.getLayerLabels();
-                labels.clear();
-                if (count != -1)
-                {
-                    labels.add(" (" + formatNumber(count) + " in view)");
-                }
-                changed = true;
-            }
-        }
-
-        // Let layer tree know that the tree needs to be refreshed
-        if (changed)
-        {
-            DataTypePropertyChangeEvent event = new DataTypePropertyChangeEvent(null, "labels", null, this);
-            getToolbox().getEventManager().publishEvent(event);
-        }
-    }
-
-    /**
-     * Sets the infinity icon in the data type.
-     *
-     * @param dataType the data type
-     */
-    private void setInfinityIcon(DataTypeInfo dataType)
-    {
-        DataTypeInfoAssistant assistant = dataType.getAssistant();
-        if (assistant == null)
-        {
-            assistant = new DefaultDataTypeInfoAssistant();
-            dataType.setAssistant(assistant);
-        }
-
-        boolean contains = assistant.getLayerIcons().stream()
-                .anyMatch(i -> i instanceof GenericFontIcon && ((GenericFontIcon)i).getIcon() == AwesomeIconSolid.INFINITY);
-        if (!contains)
-        {
-            GenericFontIcon icon = new GenericFontIcon(AwesomeIconSolid.INFINITY, Color.WHITE, 12);
-            icon.setXPos(3);
-            assistant.getLayerIcons().add(icon);
-        }
-    }
-
-    /**
-     * Determines if the data type is infinity-enabled.
-     *
-     * @param dataType the data type
-     * @return whether it's infinity-enabled
-     */
-    private static boolean isInfinityEnabled(DataTypeInfo dataType)
-    {
-        return dataType instanceof AbstractServerDataTypeInfo && InfinityUtilities.isInfinityEnabled(dataType);
-    }
-
-    /**
-     * Formats the number.
-     *
-     * @param number the number
-     * @return the formatted text
-     */
-    private static String formatNumber(long number)
-    {
-        return number > 9999 ? NUMBER_FORMAT.format(number) : String.valueOf(number);
-    }
-}
+package io.opensphere.infinity;
+
+import java.awt.Color;
+import java.text.NumberFormat;
+import java.util.Collection;
+import java.util.Collections;
+import java.util.List;
+import java.util.Set;
+
+import org.apache.log4j.Logger;
+
+import com.vividsolutions.jts.geom.Polygon;
+
+import io.opensphere.core.Toolbox;
+import io.opensphere.core.data.QueryException;
+import io.opensphere.core.model.GeographicBoundingBox;
+import io.opensphere.core.model.time.TimeSpan;
+import io.opensphere.core.model.time.TimeSpanList;
+import io.opensphere.core.util.AwesomeIconSolid;
+import io.opensphere.core.util.collections.New;
+import io.opensphere.core.util.jts.JTSUtilities;
+import io.opensphere.core.util.swing.GenericFontIcon;
+import io.opensphere.core.viewer.ViewChangeSupport;
+import io.opensphere.core.viewer.Viewer;
+import io.opensphere.infinity.model.InfinitySettingsModel;
+import io.opensphere.mantle.controller.event.impl.DataTypeAddedEvent;
+import io.opensphere.mantle.controller.event.impl.DataTypeRemovedEvent;
+import io.opensphere.mantle.data.DataTypeInfo;
+import io.opensphere.mantle.data.DataTypeInfoAssistant;
+import io.opensphere.mantle.data.event.DataTypePropertyChangeEvent;
+import io.opensphere.mantle.data.impl.DefaultDataTypeInfoAssistant;
+import io.opensphere.mantle.infinity.AbstractViewTimeController;
+import io.opensphere.mantle.infinity.InfinityQuerier;
+import io.opensphere.mantle.infinity.InfinityUtilities;
+import io.opensphere.mantle.infinity.QueryResults;
+import io.opensphere.server.services.AbstractServerDataTypeInfo;
+import io.opensphere.server.services.OGCServiceStateEvent;
+import io.opensphere.server.source.OGCServerSource;
+
+/** Manages infinity layer count and icon. */
+public class InfinityLayerController extends AbstractViewTimeController
+{
+    /** Logger reference. */
+    private static final Logger LOGGER = Logger.getLogger(InfinityLayerController.class);
+
+    /** The number format. */
+    private static final NumberFormat NUMBER_FORMAT = NumberFormat.getIntegerInstance();
+    {
+        NUMBER_FORMAT.setGroupingUsed(true);
+    }
+
+    /** The settings model. */
+    private final InfinitySettingsModel mySettingsModel;
+
+    /** The infinity-enabled data types. */
+    private final Collection<DataTypeInfo> myInfinityDataTypes = Collections.synchronizedSet(New.set());
+
+    /**
+     * Constructor.
+     *
+     * @param toolbox the toolbox
+     * @param settingsModel the settings model
+     */
+    public InfinityLayerController(Toolbox toolbox, InfinitySettingsModel settingsModel)
+    {
+        super(toolbox);
+        mySettingsModel = settingsModel;
+        bindEvent(OGCServiceStateEvent.class, this::handleOGCServiceStateEvent);
+        bindEvent(DataTypeAddedEvent.class, this::handleDataTypeAdded);
+        bindEvent(DataTypeRemovedEvent.class, this::handleDataTypeRemoved);
+        bindModelFX(mySettingsModel.enabledProperty(), (obs, o, n) -> handleEnabledChange(n.booleanValue()));
+    }
+
+    @Override
+    protected void handleTimeChanged(TimeSpanList spans)
+    {
+        if (mySettingsModel.enabledProperty().get())
+        {
+            super.handleTimeChanged(spans);
+        }
+    }
+
+    @Override
+    protected void handleViewChanged(Viewer viewer, ViewChangeSupport.ViewChangeType type)
+    {
+        if (mySettingsModel.enabledProperty().get())
+        {
+            super.handleViewChanged(viewer, type);
+        }
+    }
+
+    @Override
+    protected void handleChange(TimeSpan activeSpan, GeographicBoundingBox boundingBox)
+    {
+        Collection<DataTypeInfo> infinityDataTypes = getInfinityTypes();
+        if (!infinityDataTypes.isEmpty())
+        {
+            InfinityQuerier querier = new InfinityQuerier(getToolbox().getDataRegistry());
+            Polygon polygon = JTSUtilities.createJTSPolygon(boundingBox.getVertices(), null);
+            for (DataTypeInfo dataType : infinityDataTypes)
+            {
+                try
+                {
+                    QueryResults result = querier.query(dataType, polygon, activeSpan, null, null);
+                    if (result != null)
+                    {
+                        setLayerCount(dataType, result.getCount());
+                    }
+                }
+                catch (QueryException e)
+                {
+                    LOGGER.error(e);
+                }
+            }
+        }
+    }
+
+    /**
+     * Handles a OGCServiceStateEvent.
+     *
+     * @param event the event
+     */
+    private void handleOGCServiceStateEvent(OGCServiceStateEvent event)
+    {
+        if (OGCServerSource.WFS_SERVICE.equals(event.getService()))
+        {
+            event.getLayerList().stream().filter(InfinityLayerController::isInfinityEnabled).forEach(this::setInfinityIcon);
+        }
+    }
+
+    /**
+     * Handles a DataTypeAddedEvent.
+     *
+     * @param event the event
+     */
+    private void handleDataTypeAdded(DataTypeAddedEvent event)
+    {
+        DataTypeInfo dataType = event.getDataType();
+        if (isInfinityEnabled(dataType))
+        {
+            myInfinityDataTypes.add(dataType);
+
+            if (mySettingsModel.enabledProperty().get())
+            {
+                triggerChange();
+            }
+        }
+    }
+
+    /**
+     * Handles a DataTypeRemovedEvent.
+     *
+     * @param event the event
+     */
+    private void handleDataTypeRemoved(DataTypeRemovedEvent event)
+    {
+        DataTypeInfo dataType = event.getDataType();
+        if (isInfinityEnabled(dataType))
+        {
+            myInfinityDataTypes.remove(dataType);
+        }
+    }
+
+    /**
+     * Handles a change to the enabled state.
+     *
+     * @param enabled the enabled state
+     */
+    private void handleEnabledChange(boolean enabled)
+    {
+        if (enabled)
+        {
+            triggerChange();
+        }
+        else
+        {
+            for (DataTypeInfo dataType : getInfinityTypes())
+            {
+                setLayerCount(dataType, -1);
+            }
+        }
+    }
+
+    /**
+     * Gets the infinity data types.
+     *
+     * @return the infinity data types
+     */
+    private Collection<DataTypeInfo> getInfinityTypes()
+    {
+        Collection<DataTypeInfo> infinityDataTypes;
+        synchronized (myInfinityDataTypes)
+        {
+            infinityDataTypes = New.list(myInfinityDataTypes);
+        }
+        return infinityDataTypes;
+    }
+
+    /**
+     * Sets the layer count.
+     *
+     * @param dataType the data type
+     * @param count the layer count, or -1 to clear the count
+     */
+    private void setLayerCount(DataTypeInfo dataType, long count)
+    {
+        Set<DataTypeInfo> tileTypes = dataType.getParent().findMembers(t -> t.getMapVisualizationInfo().isImageTileType(), false,
+                true);
+        boolean changed = false;
+        for (DataTypeInfo tileType : tileTypes)
+        {
+            DataTypeInfoAssistant assistant = tileType.getAssistant();
+            if (assistant != null)
+            {
+                List<String> labels = assistant.getLayerLabels();
+                labels.clear();
+                if (count != -1)
+                {
+                    labels.add(" (" + formatNumber(count) + " in view)");
+                }
+                changed = true;
+            }
+        }
+
+        // Let layer tree know that the tree needs to be refreshed
+        if (changed)
+        {
+            DataTypePropertyChangeEvent event = new DataTypePropertyChangeEvent(null, "labels", null, this);
+            getToolbox().getEventManager().publishEvent(event);
+        }
+    }
+
+    /**
+     * Sets the infinity icon in the data type.
+     *
+     * @param dataType the data type
+     */
+    private void setInfinityIcon(DataTypeInfo dataType)
+    {
+        DataTypeInfoAssistant assistant = dataType.getAssistant();
+        if (assistant == null)
+        {
+            assistant = new DefaultDataTypeInfoAssistant();
+            dataType.setAssistant(assistant);
+        }
+
+        boolean contains = assistant.getLayerIcons().stream()
+                .anyMatch(i -> i instanceof GenericFontIcon && ((GenericFontIcon)i).getIcon() == AwesomeIconSolid.INFINITY);
+        if (!contains)
+        {
+            GenericFontIcon icon = new GenericFontIcon(AwesomeIconSolid.INFINITY, Color.WHITE, 12);
+            icon.setXPos(3);
+            assistant.getLayerIcons().add(icon);
+        }
+    }
+
+    /**
+     * Determines if the data type is infinity-enabled.
+     *
+     * @param dataType the data type
+     * @return whether it's infinity-enabled
+     */
+    private static boolean isInfinityEnabled(DataTypeInfo dataType)
+    {
+        return dataType instanceof AbstractServerDataTypeInfo && InfinityUtilities.isInfinityEnabled(dataType);
+    }
+
+    /**
+     * Formats the number.
+     *
+     * @param number the number
+     * @return the formatted text
+     */
+    private static String formatNumber(long number)
+    {
+        return number > 9999 ? NUMBER_FORMAT.format(number) : String.valueOf(number);
+    }
+}