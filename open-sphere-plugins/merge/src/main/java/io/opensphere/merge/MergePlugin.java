--- conflicted
+++ resolved
@@ -8,10 +8,7 @@
 import io.opensphere.core.control.ui.MenuBarRegistry;
 import io.opensphere.core.preferences.Preferences;
 import io.opensphere.core.util.fx.FXUtilities;
-<<<<<<< HEAD
 import io.opensphere.core.util.swing.EventQueueUtilities;
-=======
->>>>>>> 405e6617
 import io.opensphere.mantle.data.DataGroupInfo;
 import io.opensphere.mantle.data.DataGroupInfo.DataGroupContextKey;
 import io.opensphere.mantle.data.DataGroupInfo.MultiDataGroupContextKey;
@@ -85,16 +82,12 @@
         {
             myMergePreferences = new MergePrefs();
         }
-<<<<<<< HEAD
 
         EventQueueUtilities.runOnEDT(() ->
         {
             myJoinConfigGui = new ConfigGui(tb, myJoinManager, () -> writePrefs());
             myJoinConfigGui.setData(myMergePreferences);
         });
-=======
-        FXUtilities.runOnFXThread(() -> gui.setData(prefs));
->>>>>>> 405e6617
     }
 
     /**
@@ -104,13 +97,9 @@
      */
     private void addJoin(JoinModel m)
     {
-<<<<<<< HEAD
         MergePrefs.Join join = myMergePreferences.addJoinModel(m);
         FXUtilities.runOnFXThread(() -> myJoinConfigGui.addJoin(join));
-=======
-        prefs.addJoinModel(m);
-        FXUtilities.runOnFXThread(() -> gui.setData(prefs));
->>>>>>> 405e6617
+
         writePrefs();
     }
 
