node('desktop') {
    properties([[$class: 'BuildDiscarderProperty',
        strategy: [$class: 'LogRotator', artifactDaysToKeepStr: '', artifactNumToKeepStr: '', daysToKeepStr: '', numToKeepStr: '3']]]);

    env.WORKSPACE = pwd();
    env.LOCAL_REPO = "${env.WORKSPACE}/localRepository/${env.BUILD_NUMBER}";
<<<<<<< HEAD
    env.JAVA_HOME = tool 'JDK_10.0.2-with-jfx-modules';
    env.PATH="${env.JAVA_HOME}/bin:${env.PATH}";
    env.mvnHome = tool name: 'Maven354', type: 'maven';
=======
    env.JAVA_HOME = tool name: 'JDK_11uLatest', type: 'jdk';
    env.PATH="${env.JAVA_HOME}/bin:${env.PATH}";
    env.mvnHome = tool name: 'Maven362', type: 'maven';
>>>>>>> c871c436
    env.SLOW_MACHINE = true;
    env.REMOTE_REPO_ARGS = "-DaltSnapshotDeploymentRepository=nexus-FADE-Snapshots::default::https://nexus.devops.geointservices.io/content/repositories/FADE-Snapshots -DaltReleaseDeploymentRepository=nexus-FADE-COTS::default::https://nexus.devops.geointservices.io/content/repositories/FADE-COTS/";

    stage ('Checkout') {
        try {
            checkout scm
        } catch (error) {
            notifyFailed();
            throw error;
        }
    }

    stage ('Compile') {
        try {
            if ("$env.JENKINS_URL".contains("jenkins-master.udev.six3")) {
                if("${env.BRANCH_NAME}".contains('release_')) {
                    env.REMOTE_REPO_ARGS = "-DaltSnapshotDeploymentRepository=nexus-FADE-Snapshots::default::https://nexus.devops.geointservices.io/content/repositories/FADE-Snapshots -DaltReleaseDeploymentRepository=nexus-FADE-COTS::default::https://nexus.devops.geointservices.io/content/repositories/FADE-COTS/ -DaltDeploymentRepository=nexus-FADE-COTS::default::https://nexus.devops.geointservices.io/content/repositories/FADE-COTS/"
                } else {
                    env.REMOTE_REPO_ARGS = "-DaltSnapshotDeploymentRepository=nexus-FADE-Snapshots::default::https://nexus.devops.geointservices.io/content/repositories/FADE-Snapshots -DaltReleaseDeploymentRepository=nexus-FADE-COTS::default::https://nexus.devops.geointservices.io/content/repositories/FADE-COTS/";
                }             
            } else {
                env.REMOTE_REPO_ARGS = "-DaltSnapshotDeploymentRepository=snapshot::default::http://archiva.stwan.bits/archiva/repository/snapshot -DaltReleaseDeploymentRepository=internal::default::http://archiva.stwan.bits/archiva/repository/internal -DaltDeploymentRepository=internal::default::http://archiva.stwan.bits/archiva/repository/internal/";
            }
/*			configFileProvider(
				[configFile(fileId: '3d2775d8-f723-465f-829a-969d0ae5f40b', variable: 'MAVEN_SETTINGS')]) {*/
	            sh "${env.mvnHome}/bin/mvn --no-snapshot-updates -Dmaven.repo.local=${env.LOCAL_REPO} clean install deploy -Pautomated -q ${env.REMOTE_REPO_ARGS}"
	        /*}*/
        } catch (error) {
            notifyFailed();
            throw error;
        }
    }

    stage ('Archive Artifacts') {
        archive 'open-sphere-installers/open-sphere-installer-*/target/open-sphere-installer-*-*.jar'
    }
    
	if(!"${env.BRANCH_NAME}".startsWith('feature')) {
	    stage ('Site') {
	        try {
	            sh "${env.mvnHome}/bin/mvn -T4.0C --no-snapshot-updates -q -Dmaven.repo.local=${env.LOCAL_REPO} site"
	            sh "${env.mvnHome}/bin/mvn -T4.0C --no-snapshot-updates -q -Dmaven.repo.local=${env.LOCAL_REPO} site:stage"
	        } catch (error) {
	            notifyFailed();
	            throw error;
	        }
	    }
	
	    stage ('Archive Code Analysis') {
	        step([$class: 'PmdPublisher', canComputeNew: false, defaultEncoding: '', healthy: '', pattern: '**/pmd.xml', unHealthy: ''])
	        step([$class: 'CheckStylePublisher', canComputeNew: false, defaultEncoding: '', healthy: '', pattern: '**/target/checkstyle-result.xml', unHealthy: ''])
	        junit('**/target/surefire-reports/*.xml')
	        publishHTML([allowMissing: false, alwaysLinkToLastBuild: false, keepAll: false, reportDir: 'target/staging/', reportFiles: 'index.html', reportName: 'Site Documentation'])
	    }
    }
}

def notifyFailed() {
/*    emailext attachLog: true,
        body: "An OpenSphere build has failed for branch ${BRANCH_NAME}. See \n${BUILD_URL} for more information.",
        compressLog: false,
        recipientProviders: [
            [$class: 'CulpritsRecipientProvider'],
            [$class: 'DevelopersRecipientProvider'],
            [$class: 'RequesterRecipientProvider']],
        subject: 'OpenSphere Build Failure';*/
}<|MERGE_RESOLUTION|>--- conflicted
+++ resolved
@@ -4,15 +4,9 @@
 
     env.WORKSPACE = pwd();
     env.LOCAL_REPO = "${env.WORKSPACE}/localRepository/${env.BUILD_NUMBER}";
-<<<<<<< HEAD
-    env.JAVA_HOME = tool 'JDK_10.0.2-with-jfx-modules';
-    env.PATH="${env.JAVA_HOME}/bin:${env.PATH}";
-    env.mvnHome = tool name: 'Maven354', type: 'maven';
-=======
     env.JAVA_HOME = tool name: 'JDK_11uLatest', type: 'jdk';
     env.PATH="${env.JAVA_HOME}/bin:${env.PATH}";
     env.mvnHome = tool name: 'Maven362', type: 'maven';
->>>>>>> c871c436
     env.SLOW_MACHINE = true;
     env.REMOTE_REPO_ARGS = "-DaltSnapshotDeploymentRepository=nexus-FADE-Snapshots::default::https://nexus.devops.geointservices.io/content/repositories/FADE-Snapshots -DaltReleaseDeploymentRepository=nexus-FADE-COTS::default::https://nexus.devops.geointservices.io/content/repositories/FADE-COTS/";
 
