<?xml version="1.0" encoding="UTF-8"?>
<project xmlns="http://maven.apache.org/POM/4.0.0" xmlns:xsi="http://www.w3.org/2001/XMLSchema-instance"
    xsi:schemaLocation="http://maven.apache.org/POM/4.0.0 http://maven.apache.org/xsd/maven-4.0.0.xsd">
    <modelVersion>4.0.0</modelVersion>
    <parent>
        <groupId>io.open-sphere.install</groupId>
        <artifactId>open-sphere-install</artifactId>
<<<<<<< HEAD
        <version>5.2.6.2</version>
=======
        <version>5.2.7-SNAPSHOT</version>
>>>>>>> c871c436
    </parent>
    <artifactId>open-sphere-install-panels</artifactId>
    <name>${application.display.name} Custom Installer Panels</name>

    <dependencies>
        <dependency>
            <groupId>org.codehaus.izpack</groupId>
            <artifactId>izpack-panel</artifactId>
        </dependency>
    </dependencies>
</project><|MERGE_RESOLUTION|>--- conflicted
+++ resolved
@@ -5,11 +5,7 @@
     <parent>
         <groupId>io.open-sphere.install</groupId>
         <artifactId>open-sphere-install</artifactId>
-<<<<<<< HEAD
-        <version>5.2.6.2</version>
-=======
         <version>5.2.7-SNAPSHOT</version>
->>>>>>> c871c436
     </parent>
     <artifactId>open-sphere-install-panels</artifactId>
     <name>${application.display.name} Custom Installer Panels</name>
