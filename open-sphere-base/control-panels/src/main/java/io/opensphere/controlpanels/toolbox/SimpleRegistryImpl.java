package io.opensphere.controlpanels.toolbox;

import java.util.Collection;
import java.util.Properties;

import io.opensphere.controlpanels.SimpleRegistry;
import io.opensphere.core.Toolbox;
import io.opensphere.core.util.collections.New;

/**
<<<<<<< HEAD
 * A default implementation of the {@link SimpleRegistry}, in which providers
 * are cached.
=======
 * A default implementation of the {@link SimpleRegistry}.
>>>>>>> f0c488b4
 *
 * @param <T> the type of the provider.
 */
public class SimpleRegistryImpl<T> implements SimpleRegistry<T>
{
    /**
     * The collection of registered providers.
     */
    private Collection<T> myProviders;

    @Override
    public void registerProvider(T provider)
    {
        myProviders.add(provider);
    }

    @Override
    public Collection<T> getProviders()
    {
        return myProviders;
    }

    @Override
    public void initialize(Toolbox pToolbox, Properties pProperties)
    {
        myProviders = New.collection();
    }
}<|MERGE_RESOLUTION|>--- conflicted
+++ resolved
@@ -8,12 +8,7 @@
 import io.opensphere.core.util.collections.New;
 
 /**
-<<<<<<< HEAD
- * A default implementation of the {@link SimpleRegistry}, in which providers
- * are cached.
-=======
  * A default implementation of the {@link SimpleRegistry}.
->>>>>>> f0c488b4
  *
  * @param <T> the type of the provider.
  */
