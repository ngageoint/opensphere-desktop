--- conflicted
+++ resolved
@@ -1,133 +1,122 @@
-package io.opensphere.controlpanels.component.map.background;
-
-import java.awt.Graphics;
-import java.awt.image.BufferedImage;
-import java.awt.image.ComponentSampleModel;
-import java.awt.image.DataBuffer;
-import java.awt.image.DataBufferByte;
-import java.awt.image.Raster;
-import java.util.List;
-import java.util.Observable;
-import java.util.Observer;
-
-import io.opensphere.controlpanels.component.map.model.MapModel;
-import io.opensphere.controlpanels.component.map.overlay.Overlay;
-import io.opensphere.core.geometry.TileGeometry;
-import io.opensphere.core.image.Image;
-import io.opensphere.core.math.Vector3d;
-import io.opensphere.core.model.BoundingBox;
-import io.opensphere.core.model.Position;
-import io.opensphere.core.util.collections.New;
-
-/**
- * The overlay that displays the map background.
- */
-public class BackgroundOverlay implements Observer, Overlay
-{
-    /**
-     * The background controller.
-     */
-    private final BackgroundController myController;
-
-    /**
-     * The list of images to draw on the background.
-     */
-    private final List<java.awt.Image> myImages = New.list();
-
-    /**
-     * The map model.
-     */
-    private final MapModel myMapModel;
-
-    /**
-     * The model.
-     */
-    private final BackgroundModel myModel;
-
-    /**
-     * Constructs a new background overlay.
-     *
-     * @param mapModel The model used by the map component.
-     */
-    public BackgroundOverlay(MapModel mapModel)
-    {
-        myMapModel = mapModel;
-        myModel = new BackgroundModel();
-        myModel.addObserver(this);
-        myController = new BackgroundController(mapModel, myModel);
-    }
-
-    @Override
-    public void close()
-    {
-        myController.close();
-        myModel.deleteObserver(this);
-    }
-
-    @Override
-    public void draw(Graphics graphics)
-    {
-        int index = 0;
-        for (TileGeometry geometry : myModel.getGeometries())
-        {
-            BoundingBox<? extends Position> bounds = (BoundingBox<? extends Position>)geometry.getBounds();
-
-            Vector3d upperLeft = bounds.getUpperLeft().asVector3d();
-
-            java.awt.Image image = myImages.get(index);
-
-<<<<<<< HEAD
-            graphics.drawImage(image, (int)(upperLeft.getX() * myModel.getGeometryScaleFactors().get(index).doubleValue()),
-                    (int)(upperLeft.getY() * myModel.getGeometryScaleFactors().get(index).doubleValue()), null);
-=======
-            double scaleFactor = myModel.getGeometryScaleFactors().get(index).doubleValue();
-            graphics.drawImage(image, (int)(upperLeft.getX() * scaleFactor), (int)(upperLeft.getY() * scaleFactor), null);
->>>>>>> f0c488b4
-
-            index++;
-        }
-    }
-
-    @Override
-    public void update(Observable o, Object arg)
-    {
-        if (o instanceof BackgroundModel && BackgroundModel.GEOMETRIES_PROP.equals(arg))
-        {
-            createNewImages();
-        }
-    }
-
-    /**
-     * Creates new images to cache because the background geometries have
-     * changed.
-     */
-    private void createNewImages()
-    {
-        myImages.clear();
-
-        int index = 0;
-        for (TileGeometry geometry : myModel.getGeometries())
-        {
-            Image image = geometry.getImageManager().getImageProvider().getImage(null);
-
-            byte[] imageBytes = image.getByteBuffer().array();
-            DataBuffer dataBuffer = new DataBufferByte(imageBytes, imageBytes.length);
-            BufferedImage buff = new BufferedImage(image.getWidth(), image.getHeight(), BufferedImage.TYPE_3BYTE_BGR);
-            ComponentSampleModel sampleModel = new ComponentSampleModel(DataBuffer.TYPE_BYTE, image.getWidth(), image.getHeight(),
-                    3, image.getWidth() * 3, new int[] { 2, 1, 0 });
-            Raster raster = Raster.createRaster(sampleModel, dataBuffer, null);
-            buff.setData(raster);
-
-<<<<<<< HEAD
-            myImages.add(buff.getScaledInstance((myModel.getGeometryScaleFactors().get(index).intValue() * myMapModel.getWidth()),
-                    (myModel.getGeometryScaleFactors().get(index).intValue() * myMapModel.getHeight()),
-                    java.awt.Image.SCALE_SMOOTH));
-=======
-            double scaleFactor = myModel.getGeometryScaleFactors().get(index).doubleValue();
-            myImages.add(buff.getScaledInstance((int)(scaleFactor * myMapModel.getWidth()),
-                    (int)(scaleFactor * myMapModel.getHeight()), java.awt.Image.SCALE_SMOOTH));
->>>>>>> f0c488b4
-            index++;
-        }
-    }
-}
+package io.opensphere.controlpanels.component.map.background;
+
+import java.awt.Graphics;
+import java.awt.image.BufferedImage;
+import java.awt.image.ComponentSampleModel;
+import java.awt.image.DataBuffer;
+import java.awt.image.DataBufferByte;
+import java.awt.image.Raster;
+import java.util.List;
+import java.util.Observable;
+import java.util.Observer;
+
+import io.opensphere.controlpanels.component.map.model.MapModel;
+import io.opensphere.controlpanels.component.map.overlay.Overlay;
+import io.opensphere.core.geometry.TileGeometry;
+import io.opensphere.core.image.Image;
+import io.opensphere.core.math.Vector3d;
+import io.opensphere.core.model.BoundingBox;
+import io.opensphere.core.model.Position;
+import io.opensphere.core.util.collections.New;
+
+/**
+ * The overlay that displays the map background.
+ */
+public class BackgroundOverlay implements Observer, Overlay
+{
+    /**
+     * The background controller.
+     */
+    private final BackgroundController myController;
+
+    /**
+     * The list of images to draw on the background.
+     */
+    private final List<java.awt.Image> myImages = New.list();
+
+    /**
+     * The map model.
+     */
+    private final MapModel myMapModel;
+
+    /**
+     * The model.
+     */
+    private final BackgroundModel myModel;
+
+    /**
+     * Constructs a new background overlay.
+     *
+     * @param mapModel The model used by the map component.
+     */
+    public BackgroundOverlay(MapModel mapModel)
+    {
+        myMapModel = mapModel;
+        myModel = new BackgroundModel();
+        myModel.addObserver(this);
+        myController = new BackgroundController(mapModel, myModel);
+    }
+
+    @Override
+    public void close()
+    {
+        myController.close();
+        myModel.deleteObserver(this);
+    }
+
+    @Override
+    public void draw(Graphics graphics)
+    {
+        int index = 0;
+        for (TileGeometry geometry : myModel.getGeometries())
+        {
+            BoundingBox<? extends Position> bounds = (BoundingBox<? extends Position>)geometry.getBounds();
+
+            Vector3d upperLeft = bounds.getUpperLeft().asVector3d();
+
+            java.awt.Image image = myImages.get(index);
+
+            double scaleFactor = myModel.getGeometryScaleFactors().get(index).doubleValue();
+            graphics.drawImage(image, (int)(upperLeft.getX() * scaleFactor), (int)(upperLeft.getY() * scaleFactor), null);
+
+            index++;
+        }
+    }
+
+    @Override
+    public void update(Observable o, Object arg)
+    {
+        if (o instanceof BackgroundModel && BackgroundModel.GEOMETRIES_PROP.equals(arg))
+        {
+            createNewImages();
+        }
+    }
+
+    /**
+     * Creates new images to cache because the background geometries have
+     * changed.
+     */
+    private void createNewImages()
+    {
+        myImages.clear();
+
+        int index = 0;
+        for (TileGeometry geometry : myModel.getGeometries())
+        {
+            Image image = geometry.getImageManager().getImageProvider().getImage(null);
+
+            byte[] imageBytes = image.getByteBuffer().array();
+            DataBuffer dataBuffer = new DataBufferByte(imageBytes, imageBytes.length);
+            BufferedImage buff = new BufferedImage(image.getWidth(), image.getHeight(), BufferedImage.TYPE_3BYTE_BGR);
+            ComponentSampleModel sampleModel = new ComponentSampleModel(DataBuffer.TYPE_BYTE, image.getWidth(), image.getHeight(),
+                    3, image.getWidth() * 3, new int[] { 2, 1, 0 });
+            Raster raster = Raster.createRaster(sampleModel, dataBuffer, null);
+            buff.setData(raster);
+
+            double scaleFactor = myModel.getGeometryScaleFactors().get(index).doubleValue();
+            myImages.add(buff.getScaledInstance((int)(scaleFactor * myMapModel.getWidth()),
+                    (int)(scaleFactor * myMapModel.getHeight()), java.awt.Image.SCALE_SMOOTH));
+            index++;
+        }
+    }
+}