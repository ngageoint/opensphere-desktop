--- conflicted
+++ resolved
@@ -1,376 +1,372 @@
-package io.opensphere.controlpanels.layers.availabledata;
-
-import java.awt.Color;
-import java.awt.Component;
-import java.awt.Container;
-import java.awt.Dimension;
-import java.awt.Font;
-import java.io.IOException;
-import java.util.Collection;
-import java.util.stream.Collectors;
-
-import javax.imageio.ImageIO;
-import javax.swing.Icon;
-import javax.swing.ImageIcon;
-import javax.swing.JLabel;
-import javax.swing.JPanel;
-import javax.swing.JTree;
-import javax.swing.tree.TreePath;
-
-import org.apache.log4j.Logger;
-
-import com.jidesoft.swing.CheckBoxTree;
-import com.jidesoft.swing.TristateCheckBox;
-
-import io.opensphere.controlpanels.layers.util.FeatureTypeLabel;
-import io.opensphere.core.Toolbox;
-import io.opensphere.core.util.AwesomeIconSolid;
-import io.opensphere.core.util.image.IconUtil;
-import io.opensphere.core.util.swing.GenericFontIcon;
-import io.opensphere.core.util.swing.tree.ButtonModelPayload;
-import io.opensphere.core.util.swing.tree.CustomTreeTableModelButtonBuilder;
-import io.opensphere.core.util.swing.tree.HoverButtonTreeCellRenderer;
-import io.opensphere.core.util.swing.tree.ListCheckBoxTree;
-import io.opensphere.core.util.swing.tree.TreeTableTreeCellRenderer;
-import io.opensphere.core.util.swing.tree.TreeTableTreeNode;
-import io.opensphere.core.util.swing.tree.TristateCheckBoxWithButtonModeSupport;
-import io.opensphere.mantle.data.ActivationState;
-import io.opensphere.mantle.data.DataGroupInfo;
-import io.opensphere.mantle.data.MapVisualizationType;
-import io.opensphere.mantle.data.StreamingSupport;
-import io.opensphere.mantle.data.filter.DataLayerFilter;
-import io.opensphere.mantle.data.impl.GroupByNodeUserObject;
-
-/**
- * The Class AddDataTreeTableTreeCellRenderer.
- */
-public class AvailableDataTreeTableTreeCellRenderer extends TreeTableTreeCellRenderer
-{
-    /** The Constant LOGGER. */
-    private static final Logger LOGGER = Logger.getLogger(AvailableDataTreeTableTreeCellRenderer.class);
-
-    /** The Constant ourDefaultLabelForeground. */
-    private static final Color ourDefaultLabelForeground = new JLabel().getForeground();
-
-    /** The slider mixed icon. */
-    private static ImageIcon ourSliderMixedIcon;
-
-    /** The slider off icon. */
-    private static ImageIcon ourSliderOffIcon;
-
-    /** The slider on icon. */
-    private static ImageIcon ourSliderOnIcon;
-
-    /** The streaming icon. */
-    private static ImageIcon ourStreamingIcon;
-
-    /** The white clock icon. */
-    private static ImageIcon ourWhiteClockIcon;
-
-    /** The alert icon. */
-    private static ImageIcon ourAlertIcon;
-
-    /** The icon used for a process instance. */
-    private static Icon ourProcessIcon;
-
-    /** The icon used to create a new instance. */
-    private static Icon ourCreateInstanceIcon;
-
-    /** serialVersionUID. */
-    private static final long serialVersionUID = 1L;
-
-    /** The toolbox. */
-    private final Toolbox myToolbox;
-
-    /** The clock icon. */
-    private final JLabel myClockIcon;
-
-    /** The feature label. */
-    private final FeatureTypeLabel myFeatureLabel;
-
-    /** The hover button renderer. */
-    private final HoverButtonTreeCellRenderer myHoverButtonRenderer;
-
-    /** The motion imagery label. */
-    private final FeatureTypeLabel myMotionImageryLabel;
-
-    /** The streaming label. */
-    private final JLabel myStreamingLabel;
-
-    /** The label used for process-enabled datatypes. */
-    private final JLabel myProcessLabel;
-
-    /** The tile label. */
-    private final FeatureTypeLabel myTileLabel;
-
-    /** The alert label. */
-    private final JLabel myAlertLabel;
-
-    static
-    {
-        try
-        {
-            ourWhiteClockIcon = new ImageIcon(
-                    ImageIO.read(AvailableDataTreeTableTreeCellRenderer.class.getResource("/images/small_white_clock2.png")));
-            ourSliderOffIcon = new ImageIcon(
-                    ImageIO.read(AvailableDataTreeTableTreeCellRenderer.class.getResource("/images/slider-up.png")));
-            ourSliderOnIcon = new ImageIcon(
-                    ImageIO.read(AvailableDataTreeTableTreeCellRenderer.class.getResource("/images/slider-upAndSelected.png")));
-            ourSliderMixedIcon = new ImageIcon(
-                    ImageIO.read(AvailableDataTreeTableTreeCellRenderer.class.getResource("/images/slider-upAndMixed.png")));
-            ourStreamingIcon = new ImageIcon(
-                    ImageIO.read(AvailableDataTreeTableTreeCellRenderer.class.getResource("/images/streaming.png")));
-            ourAlertIcon = new ImageIcon(
-                    ImageIO.read(AvailableDataTreeTableTreeCellRenderer.class.getResource("/images/bang_12x12.png")));
-            ourProcessIcon = new GenericFontIcon(AwesomeIconSolid.FLASK, Color.WHITE, 14);
-            ourCreateInstanceIcon = new GenericFontIcon(AwesomeIconSolid.PLUS_SQUARE, Color.GREEN, 14);
-        }
-        catch (IOException e)
-        {
-            LOGGER.warn("Failed to load image icons for AvailableDataTreeTableTreeCellRenderer. " + e);
-        }
-    }
-
-    /**
-     * Instantiates a new adds the data tree table tree cell renderer.
-     *
-     * @param toolbox the toolbox
-     */
-    public AvailableDataTreeTableTreeCellRenderer(Toolbox toolbox)
-    {
-        super(true);
-        myToolbox = toolbox;
-        myClockIcon = new JLabel(ourWhiteClockIcon);
-        myFeatureLabel = new FeatureTypeLabel();
-        myFeatureLabel.setIconByType(Color.WHITE, MapVisualizationType.POINT_ELEMENTS);
-        myTileLabel = new FeatureTypeLabel();
-        myTileLabel.setIconByType(Color.WHITE, MapVisualizationType.IMAGE_TILE);
-        myMotionImageryLabel = new FeatureTypeLabel();
-        myMotionImageryLabel.setIconByType(Color.WHITE, MapVisualizationType.MOTION_IMAGERY);
-        myStreamingLabel = new JLabel(ourStreamingIcon);
-        myStreamingLabel.setPreferredSize(new Dimension(12, 17));
-
-        myProcessLabel = new JLabel(ourProcessIcon);
-        myProcessLabel.setPreferredSize(new Dimension(16, 17));
-
-        myAlertLabel = new JLabel(IconUtil.getColorizedIcon(ourAlertIcon, Color.RED));
-        myAlertLabel.setPreferredSize(new Dimension(12, 17));
-        myHoverButtonRenderer = new HoverButtonTreeCellRenderer(this);
-    }
-
-    @Override
-    public void addPrefixIcons(JTree tree, JPanel panel, TreeTableTreeNode node)
-    {
-        DataGroupInfo dgi = getDataGroupInfoPayload(node.getPayload());
-        if (dgi != null)
-        {
-            if (dgi.hasMember(t -> t.isAlert(), false))
-            {
-                addLabel(panel, myAlertLabel);
-            }
-            if (dgi.hasMember(t -> t.getMapVisualizationInfo() != null && t.getMapVisualizationInfo().isMotionImageryType(),
-                    false))
-            {
-                addLabel(panel, myMotionImageryLabel);
-            }
-            if (dgi.hasImageTileTypes(false))
-            {
-                addLabel(panel, myTileLabel);
-            }
-            if (dgi.hasFeatureTypes(false))
-            {
-                addLabel(panel, myFeatureLabel);
-            }
-            if (dgi.hasTimelineMember(false))
-            {
-                addLabel(panel, myClockIcon);
-            }
-            if (dgi.hasMember(StreamingSupport.IS_STREAMING_ENABLED, false))
-            {
-                addLabel(panel, myStreamingLabel);
-            }
-            if (dgi.hasMember(
-                    t -> t.getMapVisualizationInfo() != null
-                            && t.getMapVisualizationInfo().getVisualizationType() == MapVisualizationType.PROCESS_RESULT_ELEMENTS,
-                    false))
-            {
-                addLabel(panel, myProcessLabel);
-            }
-
-            // Add any custom icons for the layer
-            Collection<Icon> layerIcons = dgi.getMembers(false).stream()
-                    .filter(t -> t.getAssistant() != null && !t.getAssistant().getLayerIcons().isEmpty())
-                    .flatMap(t -> t.getAssistant().getLayerIcons().stream()).collect(Collectors.toSet());
-            for (Icon icon : layerIcons)
-            {
-                addLabel(panel, new JLabel(icon));
-            }
-        }
-    }
-
-    /**
-     * {@inheritDoc}
-     *
-     * @see io.opensphere.core.util.swing.tree.TreeTableTreeCellRenderer#setState(JTree,
-<<<<<<< HEAD
-     *      TreeTableTreeNode, TristateCheckBox)
-=======
-     *      io.opensphere.core.util.swing.tree.TreeTableTreeNode,
-     *      com.jidesoft.swing.TristateCheckBox)
->>>>>>> f0c488b4
-     */
-    @Override
-    public void setState(JTree tree, TreeTableTreeNode pNode, TristateCheckBox pTristateCheckBox)
-    {
-        DataGroupInfo dgi = getDataGroupInfoPayload(pNode.getPayload());
-
-        // Hide the checkbox for the parent of triggering layers (i.e. WPS)
-        if (tree instanceof ListCheckBoxTree)
-        {
-            TreePath path = new TreePath(pNode.getPath());
-            boolean hideCheckbox = dgi != null && dgi.hasChildren()
-                    && dgi.getChildren().stream().allMatch(g -> g.isTriggeringSupported());
-            ((ListCheckBoxTree)tree).setCheckBoxVisible(path, !hideCheckbox);
-        }
-
-        if (dgi != null && pTristateCheckBox instanceof TristateCheckBoxWithButtonModeSupport)
-        {
-            ((TristateCheckBoxWithButtonModeSupport)pTristateCheckBox).setButtonModeEnabled(dgi.isTriggeringSupported());
-        }
-    }
-
-    /**
-     * {@inheritDoc}
-     *
-     * @see io.opensphere.core.util.swing.tree.TreeTableTreeCellRenderer#formatText(io.opensphere.core.util.swing.tree.ButtonModelPayload,
-     *      javax.swing.JLabel)
-     */
-    @Override
-    public void formatText(ButtonModelPayload payload, JLabel label)
-    {
-        Color c = ourDefaultLabelForeground;
-        DataGroupInfo dgi = getDataGroupInfoPayload(payload);
-        if (dgi != null)
-        {
-            if (dgi.activationProperty().getValue() == ActivationState.ERROR)
-            {
-                c = Color.red;
-            }
-
-            if (DataLayerFilter.hasActiveLoadFilter(myToolbox, dgi))
-            {
-                label.setFont(label.getFont().deriveFont(Font.ITALIC));
-            }
-        }
-        label.setForeground(c);
-    }
-
-    /**
-     * {@inheritDoc}
-     *
-     * @see io.opensphere.core.util.swing.tree.TreeTableTreeCellRenderer#getTreeCellRendererComponent(javax.swing.JTree,
-     *      java.lang.Object, boolean, boolean, boolean, int, boolean)
-     */
-    @Override
-    public Component getTreeCellRendererComponent(JTree tree, Object value, boolean selected, boolean expanded, boolean leaf,
-            int row, boolean hasFocus)
-    {
-        Component component = super.getTreeCellRendererComponent(tree, value, selected, expanded, leaf, row, hasFocus);
-        myHoverButtonRenderer.getTreeCellRendererComponent(tree, value, selected, expanded, leaf, row, hasFocus);
-        if (tree instanceof CheckBoxTree)
-        {
-            TristateCheckBox checkBox = ((CheckBoxTree)tree).getCheckBox();
-            if (((CheckBoxTree)tree).isCheckBoxEnabled())
-            {
-                if (checkBox instanceof TristateCheckBoxWithButtonModeSupport)
-                {
-                    if (((TristateCheckBoxWithButtonModeSupport)checkBox).isButtonModeEnabled())
-                    {
-                        checkBox.setIcon(ourCreateInstanceIcon);
-                        checkBox.setSelectedIcon(null);
-                    }
-                    else if (checkBox.isMixed())
-                    {
-                        checkBox.setIcon(ourSliderMixedIcon);
-                        checkBox.setSelectedIcon(null);
-                    }
-                    else
-                    {
-                        checkBox.setIcon(ourSliderOffIcon);
-                        checkBox.setSelectedIcon(ourSliderOnIcon);
-                    }
-                }
-                else
-                {
-                    if (checkBox.isMixed())
-                    {
-                        checkBox.setIcon(ourSliderMixedIcon);
-                        checkBox.setSelectedIcon(null);
-                    }
-                    else
-                    {
-                        checkBox.setIcon(ourSliderOffIcon);
-                        checkBox.setSelectedIcon(ourSliderOnIcon);
-                    }
-                }
-            }
-        }
-        return component;
-    }
-
-    @Override
-    public boolean isBusyLabelVisible(ButtonModelPayload payload)
-    {
-        boolean visible = false;
-        DataGroupInfo dgi = getDataGroupInfoPayload(payload);
-        if (dgi != null)
-        {
-            visible = dgi.activationProperty().isActivatingOrDeactivating();
-        }
-        return visible;
-    }
-
-    @Override
-    public boolean isShowCheckBox(ButtonModelPayload payload)
-    {
-        return true;
-    }
-
-    /**
-     * Sets the button builders.
-     *
-     * @param buttonBuilders the button builders
-     */
-    public void setButtonBuilders(Collection<CustomTreeTableModelButtonBuilder> buttonBuilders)
-    {
-        myHoverButtonRenderer.setButtonBuilders(buttonBuilders);
-    }
-
-    /**
-     * Adds the label to the panel.
-     *
-     * @param panel the panel
-     * @param label the label
-     */
-    private void addLabel(Container panel, Component label)
-    {
-        panel.add(label);
-        addComponentWidth(label);
-    }
-
-    /**
-     * Gets the data group info payload.
-     *
-     * @param payload the payload
-     * @return the data group info payload
-     */
-    private static DataGroupInfo getDataGroupInfoPayload(ButtonModelPayload payload)
-    {
-        DataGroupInfo dgi = null;
-        if (payload != null && payload.getPayloadData() instanceof GroupByNodeUserObject)
-        {
-            dgi = ((GroupByNodeUserObject)payload.getPayloadData()).getDataGroupInfo();
-        }
-        return dgi;
-    }
-}
+package io.opensphere.controlpanels.layers.availabledata;
+
+import java.awt.Color;
+import java.awt.Component;
+import java.awt.Container;
+import java.awt.Dimension;
+import java.awt.Font;
+import java.io.IOException;
+import java.util.Collection;
+import java.util.stream.Collectors;
+
+import javax.imageio.ImageIO;
+import javax.swing.Icon;
+import javax.swing.ImageIcon;
+import javax.swing.JLabel;
+import javax.swing.JPanel;
+import javax.swing.JTree;
+import javax.swing.tree.TreePath;
+
+import org.apache.log4j.Logger;
+
+import com.jidesoft.swing.CheckBoxTree;
+import com.jidesoft.swing.TristateCheckBox;
+
+import io.opensphere.controlpanels.layers.util.FeatureTypeLabel;
+import io.opensphere.core.Toolbox;
+import io.opensphere.core.util.AwesomeIconSolid;
+import io.opensphere.core.util.image.IconUtil;
+import io.opensphere.core.util.swing.GenericFontIcon;
+import io.opensphere.core.util.swing.tree.ButtonModelPayload;
+import io.opensphere.core.util.swing.tree.CustomTreeTableModelButtonBuilder;
+import io.opensphere.core.util.swing.tree.HoverButtonTreeCellRenderer;
+import io.opensphere.core.util.swing.tree.ListCheckBoxTree;
+import io.opensphere.core.util.swing.tree.TreeTableTreeCellRenderer;
+import io.opensphere.core.util.swing.tree.TreeTableTreeNode;
+import io.opensphere.core.util.swing.tree.TristateCheckBoxWithButtonModeSupport;
+import io.opensphere.mantle.data.ActivationState;
+import io.opensphere.mantle.data.DataGroupInfo;
+import io.opensphere.mantle.data.MapVisualizationType;
+import io.opensphere.mantle.data.StreamingSupport;
+import io.opensphere.mantle.data.filter.DataLayerFilter;
+import io.opensphere.mantle.data.impl.GroupByNodeUserObject;
+
+/**
+ * The Class AddDataTreeTableTreeCellRenderer.
+ */
+public class AvailableDataTreeTableTreeCellRenderer extends TreeTableTreeCellRenderer
+{
+    /** The Constant LOGGER. */
+    private static final Logger LOGGER = Logger.getLogger(AvailableDataTreeTableTreeCellRenderer.class);
+
+    /** The Constant ourDefaultLabelForeground. */
+    private static final Color ourDefaultLabelForeground = new JLabel().getForeground();
+
+    /** The slider mixed icon. */
+    private static ImageIcon ourSliderMixedIcon;
+
+    /** The slider off icon. */
+    private static ImageIcon ourSliderOffIcon;
+
+    /** The slider on icon. */
+    private static ImageIcon ourSliderOnIcon;
+
+    /** The streaming icon. */
+    private static ImageIcon ourStreamingIcon;
+
+    /** The white clock icon. */
+    private static ImageIcon ourWhiteClockIcon;
+
+    /** The alert icon. */
+    private static ImageIcon ourAlertIcon;
+
+    /** The icon used for a process instance. */
+    private static Icon ourProcessIcon;
+
+    /** The icon used to create a new instance. */
+    private static Icon ourCreateInstanceIcon;
+
+    /** serialVersionUID. */
+    private static final long serialVersionUID = 1L;
+
+    /** The toolbox. */
+    private final Toolbox myToolbox;
+
+    /** The clock icon. */
+    private final JLabel myClockIcon;
+
+    /** The feature label. */
+    private final FeatureTypeLabel myFeatureLabel;
+
+    /** The hover button renderer. */
+    private final HoverButtonTreeCellRenderer myHoverButtonRenderer;
+
+    /** The motion imagery label. */
+    private final FeatureTypeLabel myMotionImageryLabel;
+
+    /** The streaming label. */
+    private final JLabel myStreamingLabel;
+
+    /** The label used for process-enabled datatypes. */
+    private final JLabel myProcessLabel;
+
+    /** The tile label. */
+    private final FeatureTypeLabel myTileLabel;
+
+    /** The alert label. */
+    private final JLabel myAlertLabel;
+
+    static
+    {
+        try
+        {
+            ourWhiteClockIcon = new ImageIcon(
+                    ImageIO.read(AvailableDataTreeTableTreeCellRenderer.class.getResource("/images/small_white_clock2.png")));
+            ourSliderOffIcon = new ImageIcon(
+                    ImageIO.read(AvailableDataTreeTableTreeCellRenderer.class.getResource("/images/slider-up.png")));
+            ourSliderOnIcon = new ImageIcon(
+                    ImageIO.read(AvailableDataTreeTableTreeCellRenderer.class.getResource("/images/slider-upAndSelected.png")));
+            ourSliderMixedIcon = new ImageIcon(
+                    ImageIO.read(AvailableDataTreeTableTreeCellRenderer.class.getResource("/images/slider-upAndMixed.png")));
+            ourStreamingIcon = new ImageIcon(
+                    ImageIO.read(AvailableDataTreeTableTreeCellRenderer.class.getResource("/images/streaming.png")));
+            ourAlertIcon = new ImageIcon(
+                    ImageIO.read(AvailableDataTreeTableTreeCellRenderer.class.getResource("/images/bang_12x12.png")));
+            ourProcessIcon = new GenericFontIcon(AwesomeIconSolid.FLASK, Color.WHITE, 14);
+            ourCreateInstanceIcon = new GenericFontIcon(AwesomeIconSolid.PLUS_SQUARE, Color.GREEN, 14);
+        }
+        catch (IOException e)
+        {
+            LOGGER.warn("Failed to load image icons for AvailableDataTreeTableTreeCellRenderer. " + e);
+        }
+    }
+
+    /**
+     * Instantiates a new adds the data tree table tree cell renderer.
+     *
+     * @param toolbox the toolbox
+     */
+    public AvailableDataTreeTableTreeCellRenderer(Toolbox toolbox)
+    {
+        super(true);
+        myToolbox = toolbox;
+        myClockIcon = new JLabel(ourWhiteClockIcon);
+        myFeatureLabel = new FeatureTypeLabel();
+        myFeatureLabel.setIconByType(Color.WHITE, MapVisualizationType.POINT_ELEMENTS);
+        myTileLabel = new FeatureTypeLabel();
+        myTileLabel.setIconByType(Color.WHITE, MapVisualizationType.IMAGE_TILE);
+        myMotionImageryLabel = new FeatureTypeLabel();
+        myMotionImageryLabel.setIconByType(Color.WHITE, MapVisualizationType.MOTION_IMAGERY);
+        myStreamingLabel = new JLabel(ourStreamingIcon);
+        myStreamingLabel.setPreferredSize(new Dimension(12, 17));
+
+        myProcessLabel = new JLabel(ourProcessIcon);
+        myProcessLabel.setPreferredSize(new Dimension(16, 17));
+
+        myAlertLabel = new JLabel(IconUtil.getColorizedIcon(ourAlertIcon, Color.RED));
+        myAlertLabel.setPreferredSize(new Dimension(12, 17));
+        myHoverButtonRenderer = new HoverButtonTreeCellRenderer(this);
+    }
+
+    @Override
+    public void addPrefixIcons(JTree tree, JPanel panel, TreeTableTreeNode node)
+    {
+        DataGroupInfo dgi = getDataGroupInfoPayload(node.getPayload());
+        if (dgi != null)
+        {
+            if (dgi.hasMember(t -> t.isAlert(), false))
+            {
+                addLabel(panel, myAlertLabel);
+            }
+            if (dgi.hasMember(t -> t.getMapVisualizationInfo() != null && t.getMapVisualizationInfo().isMotionImageryType(),
+                    false))
+            {
+                addLabel(panel, myMotionImageryLabel);
+            }
+            if (dgi.hasImageTileTypes(false))
+            {
+                addLabel(panel, myTileLabel);
+            }
+            if (dgi.hasFeatureTypes(false))
+            {
+                addLabel(panel, myFeatureLabel);
+            }
+            if (dgi.hasTimelineMember(false))
+            {
+                addLabel(panel, myClockIcon);
+            }
+            if (dgi.hasMember(StreamingSupport.IS_STREAMING_ENABLED, false))
+            {
+                addLabel(panel, myStreamingLabel);
+            }
+            if (dgi.hasMember(
+                    t -> t.getMapVisualizationInfo() != null
+                            && t.getMapVisualizationInfo().getVisualizationType() == MapVisualizationType.PROCESS_RESULT_ELEMENTS,
+                    false))
+            {
+                addLabel(panel, myProcessLabel);
+            }
+
+            // Add any custom icons for the layer
+            Collection<Icon> layerIcons = dgi.getMembers(false).stream()
+                    .filter(t -> t.getAssistant() != null && !t.getAssistant().getLayerIcons().isEmpty())
+                    .flatMap(t -> t.getAssistant().getLayerIcons().stream()).collect(Collectors.toSet());
+            for (Icon icon : layerIcons)
+            {
+                addLabel(panel, new JLabel(icon));
+            }
+        }
+    }
+
+    /**
+     * {@inheritDoc}
+     *
+     * @see io.opensphere.core.util.swing.tree.TreeTableTreeCellRenderer#setState(JTree,
+     *      io.opensphere.core.util.swing.tree.TreeTableTreeNode,
+     *      com.jidesoft.swing.TristateCheckBox)
+     */
+    @Override
+    public void setState(JTree tree, TreeTableTreeNode pNode, TristateCheckBox pTristateCheckBox)
+    {
+        DataGroupInfo dgi = getDataGroupInfoPayload(pNode.getPayload());
+
+        // Hide the checkbox for the parent of triggering layers (i.e. WPS)
+        if (tree instanceof ListCheckBoxTree)
+        {
+            TreePath path = new TreePath(pNode.getPath());
+            boolean hideCheckbox = dgi != null && dgi.hasChildren()
+                    && dgi.getChildren().stream().allMatch(g -> g.isTriggeringSupported());
+            ((ListCheckBoxTree)tree).setCheckBoxVisible(path, !hideCheckbox);
+        }
+
+        if (dgi != null && pTristateCheckBox instanceof TristateCheckBoxWithButtonModeSupport)
+        {
+            ((TristateCheckBoxWithButtonModeSupport)pTristateCheckBox).setButtonModeEnabled(dgi.isTriggeringSupported());
+        }
+    }
+
+    /**
+     * {@inheritDoc}
+     *
+     * @see io.opensphere.core.util.swing.tree.TreeTableTreeCellRenderer#formatText(io.opensphere.core.util.swing.tree.ButtonModelPayload,
+     *      javax.swing.JLabel)
+     */
+    @Override
+    public void formatText(ButtonModelPayload payload, JLabel label)
+    {
+        Color c = ourDefaultLabelForeground;
+        DataGroupInfo dgi = getDataGroupInfoPayload(payload);
+        if (dgi != null)
+        {
+            if (dgi.activationProperty().getValue() == ActivationState.ERROR)
+            {
+                c = Color.red;
+            }
+
+            if (DataLayerFilter.hasActiveLoadFilter(myToolbox, dgi))
+            {
+                label.setFont(label.getFont().deriveFont(Font.ITALIC));
+            }
+        }
+        label.setForeground(c);
+    }
+
+    /**
+     * {@inheritDoc}
+     *
+     * @see io.opensphere.core.util.swing.tree.TreeTableTreeCellRenderer#getTreeCellRendererComponent(javax.swing.JTree,
+     *      java.lang.Object, boolean, boolean, boolean, int, boolean)
+     */
+    @Override
+    public Component getTreeCellRendererComponent(JTree tree, Object value, boolean selected, boolean expanded, boolean leaf,
+            int row, boolean hasFocus)
+    {
+        Component component = super.getTreeCellRendererComponent(tree, value, selected, expanded, leaf, row, hasFocus);
+        myHoverButtonRenderer.getTreeCellRendererComponent(tree, value, selected, expanded, leaf, row, hasFocus);
+        if (tree instanceof CheckBoxTree)
+        {
+            TristateCheckBox checkBox = ((CheckBoxTree)tree).getCheckBox();
+            if (((CheckBoxTree)tree).isCheckBoxEnabled())
+            {
+                if (checkBox instanceof TristateCheckBoxWithButtonModeSupport)
+                {
+                    if (((TristateCheckBoxWithButtonModeSupport)checkBox).isButtonModeEnabled())
+                    {
+                        checkBox.setIcon(ourCreateInstanceIcon);
+                        checkBox.setSelectedIcon(null);
+                    }
+                    else if (checkBox.isMixed())
+                    {
+                        checkBox.setIcon(ourSliderMixedIcon);
+                        checkBox.setSelectedIcon(null);
+                    }
+                    else
+                    {
+                        checkBox.setIcon(ourSliderOffIcon);
+                        checkBox.setSelectedIcon(ourSliderOnIcon);
+                    }
+                }
+                else
+                {
+                    if (checkBox.isMixed())
+                    {
+                        checkBox.setIcon(ourSliderMixedIcon);
+                        checkBox.setSelectedIcon(null);
+                    }
+                    else
+                    {
+                        checkBox.setIcon(ourSliderOffIcon);
+                        checkBox.setSelectedIcon(ourSliderOnIcon);
+                    }
+                }
+            }
+        }
+        return component;
+    }
+
+    @Override
+    public boolean isBusyLabelVisible(ButtonModelPayload payload)
+    {
+        boolean visible = false;
+        DataGroupInfo dgi = getDataGroupInfoPayload(payload);
+        if (dgi != null)
+        {
+            visible = dgi.activationProperty().isActivatingOrDeactivating();
+        }
+        return visible;
+    }
+
+    @Override
+    public boolean isShowCheckBox(ButtonModelPayload payload)
+    {
+        return true;
+    }
+
+    /**
+     * Sets the button builders.
+     *
+     * @param buttonBuilders the button builders
+     */
+    public void setButtonBuilders(Collection<CustomTreeTableModelButtonBuilder> buttonBuilders)
+    {
+        myHoverButtonRenderer.setButtonBuilders(buttonBuilders);
+    }
+
+    /**
+     * Adds the label to the panel.
+     *
+     * @param panel the panel
+     * @param label the label
+     */
+    private void addLabel(Container panel, Component label)
+    {
+        panel.add(label);
+        addComponentWidth(label);
+    }
+
+    /**
+     * Gets the data group info payload.
+     *
+     * @param payload the payload
+     * @return the data group info payload
+     */
+    private static DataGroupInfo getDataGroupInfoPayload(ButtonModelPayload payload)
+    {
+        DataGroupInfo dgi = null;
+        if (payload != null && payload.getPayloadData() instanceof GroupByNodeUserObject)
+        {
+            dgi = ((GroupByNodeUserObject)payload.getPayloadData()).getDataGroupInfo();
+        }
+        return dgi;
+    }
+}