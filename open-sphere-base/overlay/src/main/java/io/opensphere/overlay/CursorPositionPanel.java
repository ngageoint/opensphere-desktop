--- conflicted
+++ resolved
@@ -1,239 +1,235 @@
-package io.opensphere.overlay;
-
-import java.awt.BorderLayout;
-import java.awt.Font;
-import java.awt.GridBagConstraints;
-import java.awt.GridBagLayout;
-import java.awt.Insets;
-<<<<<<< HEAD
-import java.util.Collection;
-=======
->>>>>>> c871c436
-
-import javax.swing.JLabel;
-import javax.swing.JPanel;
-
-import io.opensphere.core.UnitsRegistry;
-import io.opensphere.core.model.LatLonAlt;
-import io.opensphere.core.units.UnitsProvider;
-import io.opensphere.core.units.UnitsProvider.UnitsChangeListener;
-import io.opensphere.core.units.angle.Coordinates;
-import io.opensphere.core.units.length.Length;
-
-/** Panel that displays the cursor position. */
-public class CursorPositionPanel extends JPanel
-{
-    /** Serial version UID. */
-    private static final long serialVersionUID = 1L;
-
-    /** The Alt label. */
-    private final JLabel myAltLabel = new JLabel();
-
-    /** A listener for changes to the preferred angle units. */
-    private final transient UnitsChangeListener<Coordinates> myAngleUnitsChangeListener = new UnitsChangeListener<Coordinates>()
-    {
-        @Override
-        public void preferredUnitsChanged(Class<? extends Coordinates> type)
-        {
-            myPreferredCoordUnits = type;
-        }
-
-        @Override
-        public void prevpreferredUnitsChanged(Class<? extends Coordinates> preferredType)
-        {
-            myPrevPreferredCoordUnits = preferredType;
-        }
-    };
-
-    /** The Lat label. */
-    private final JLabel myLatLabel = new JLabel();
-
-    /** A listener for changes to the preferred length units. */
-    private final transient UnitsChangeListener<Length> myLengthUnitsChangeListener = new UnitsChangeListener<Length>()
-    {
-        @Override
-        public void preferredUnitsChanged(Class<? extends Length> type)
-        {
-            myPreferredLengthUnits = type;
-        }
-    };
-
-    /** The Lon label. */
-    private final JLabel myLonLabel = new JLabel();
-
-    /** The MGRS label. */
-    private final JLabel myMGRSLabel = new JLabel();
-
-    /** The currently preferred angle units. */
-    private volatile Class<? extends Coordinates> myPreferredCoordUnits;
-
-    /** The previously preferred angle units. */
-    private volatile Class<? extends Coordinates> myPrevPreferredCoordUnits;
-
-    /** The currently preferred length units. */
-    private volatile Class<? extends Length> myPreferredLengthUnits;
-
-    /**
-     * Constructor.
-     *
-     * @param font The font.
-     * @param unitsRegistry The units registry.
-     */
-    public CursorPositionPanel(Font font, UnitsRegistry unitsRegistry)
-    {
-        super(new GridBagLayout());
- 
-        UnitsProvider<Length> lengthProvider = unitsRegistry.getUnitsProvider(Length.class);
-        lengthProvider.addListener(myLengthUnitsChangeListener);
-        myPreferredLengthUnits = lengthProvider.getPreferredUnits();
-
-        UnitsProvider<Coordinates> coordProvider = unitsRegistry.getUnitsProvider(Coordinates.class);
-        coordProvider.addListener(myAngleUnitsChangeListener);
-
-        myPreferredCoordUnits = coordProvider.getPreferredUnits();
-        myPrevPreferredCoordUnits = coordProvider.getPrevPreferredUnits();
-
-        setName("ViewerPosition");
-        setOpaque(false);
-
-        GridBagConstraints gbc = new GridBagConstraints();
-        gbc.gridx = 0;
-        gbc.insets = new Insets(0, 10, 0, 0);
-        this.add(createPanel(125, myMGRSLabel), gbc);
-
-        gbc.gridx = 1;
-        gbc.insets = new Insets(0, 10, 0, 0);
-        this.add(createPanel(100, myLatLabel), gbc);
-
-        gbc.gridx = 2;
-        gbc.insets = new Insets(0, 10, 0, 0);
-        this.add(createPanel(100, myLonLabel), gbc);
-
-        gbc.gridx = 3;
-        gbc.insets = new Insets(0, 10, 0, 0);
-        this.add(createPanel(75, myAltLabel), gbc);
-
-        this.setSize(400, 20);
-        setPreferredSize(this.getSize());
-        setMinimumSize(this.getSize());
-        setMaximumSize(this.getSize());
-
-        myLatLabel.setFont(font);
-        myLonLabel.setFont(font);
-        myAltLabel.setFont(font);
-        myMGRSLabel.setFont(font);
-    }
-
-    /**
-     * Clear the label text.
-     */
-    public void clearText()
-    {
-        myMGRSLabel.setText("");
-        myLatLabel.setText("");
-        myLonLabel.setText("");
-        myAltLabel.setText("");
-    }
-
-    /**
-     * Get the alt text.
-     *
-     * @return The alt text.
-     */
-    public String getAltText()
-    {
-        return myAltLabel.getText();
-    }
-
-    /**
-     * Get the lat text.
-     *
-     * @return The lat text.
-     */
-    public String getLatText()
-    {
-        return myLatLabel.getText();
-    }
-
-    /**
-     * Get the lon text.
-     *
-     * @return The lon text.
-     */
-    public String getLonText()
-    {
-        return myLonLabel.getText();
-    }
-
-    /**
-     * Get the mGRS text.
-     *
-     * @return The mGRS text.
-     */
-    public String getMGRSText()
-    {
-        return myMGRSLabel.getText();
-    }
-
-    /**
-     * Set the screen position label.
-     *
-     * @param mgrsText The text of the first row label.
-     * @param latLonAlt the loc map
-     * @param hasElevationProvider the has elevation provider
-     */
-    public void setLabels(String mgrsText, LatLonAlt latLonAlt, boolean hasElevationProvider)
-    {
-        myMGRSLabel.setText(mgrsText);
-        if (latLonAlt != null)
-        {
-            if (!myPreferredCoordUnits.getSimpleName().equals("MGRS"))
-            {
-                Coordinates lat = Coordinates.create(myPreferredCoordUnits, latLonAlt.getLatD());
-                Coordinates lon = Coordinates.create(myPreferredCoordUnits, latLonAlt.getLonD());
-
-                myLatLabel.setText(lat.toShortLabelString(15, 6, 'N', 'S'));
-                myLonLabel.setText(lon.toShortLabelString(15, 6, 'E', 'W'));
-            }
-            else 
-            {
-                Coordinates lat = Coordinates.create(myPrevPreferredCoordUnits, latLonAlt.getLatD());
-                Coordinates lon = Coordinates.create(myPrevPreferredCoordUnits, latLonAlt.getLonD());
-
-                myLatLabel.setText(lat.toShortLabelString(15, 6, 'N', 'S'));
-                myLonLabel.setText(lon.toShortLabelString(15, 6, 'E', 'W'));
-
-            }
-            if (hasElevationProvider)
-            {
-                if (myPreferredLengthUnits != null)
-                {
-                    Length alt = Length.create(myPreferredLengthUnits, latLonAlt.getAltitude().getMagnitude());
-                    myAltLabel.setText(alt.toShortLabelString(10, 0));
-                }
-            }
-            else
-            {
-                myAltLabel.setText("");
-            }
-        }
-    }
-
-    /**
-     * Create a fixed size panel to hold the given label.
-     *
-     * @param width The pixel width of the panel.
-     * @param label The label which the panel will contain.
-     * @return The newly created panel.
-     */
-    private JPanel createPanel(int width, JLabel label)
-    {
-        JPanel panel = new JPanel(new BorderLayout());
-        panel.setOpaque(false);
-        panel.setSize(width, 20);
-        panel.setPreferredSize(panel.getSize());
-        panel.setMaximumSize(panel.getSize());
-        panel.add(label, BorderLayout.CENTER);
-        return panel;
-    }
-}
+package io.opensphere.overlay;
+
+import java.awt.BorderLayout;
+import java.awt.Font;
+import java.awt.GridBagConstraints;
+import java.awt.GridBagLayout;
+import java.awt.Insets;
+
+import javax.swing.JLabel;
+import javax.swing.JPanel;
+
+import io.opensphere.core.UnitsRegistry;
+import io.opensphere.core.model.LatLonAlt;
+import io.opensphere.core.units.UnitsProvider;
+import io.opensphere.core.units.UnitsProvider.UnitsChangeListener;
+import io.opensphere.core.units.angle.Coordinates;
+import io.opensphere.core.units.length.Length;
+
+/** Panel that displays the cursor position. */
+public class CursorPositionPanel extends JPanel
+{
+    /** Serial version UID. */
+    private static final long serialVersionUID = 1L;
+
+    /** The Alt label. */
+    private final JLabel myAltLabel = new JLabel();
+
+    /** A listener for changes to the preferred angle units. */
+    private final transient UnitsChangeListener<Coordinates> myAngleUnitsChangeListener = new UnitsChangeListener<Coordinates>()
+    {
+        @Override
+        public void preferredUnitsChanged(Class<? extends Coordinates> type)
+        {
+            myPreferredCoordUnits = type;
+        }
+
+        @Override
+        public void prevpreferredUnitsChanged(Class<? extends Coordinates> preferredType)
+        {
+            myPrevPreferredCoordUnits = preferredType;
+        }
+    };
+
+    /** The Lat label. */
+    private final JLabel myLatLabel = new JLabel();
+
+    /** A listener for changes to the preferred length units. */
+    private final transient UnitsChangeListener<Length> myLengthUnitsChangeListener = new UnitsChangeListener<Length>()
+    {
+        @Override
+        public void preferredUnitsChanged(Class<? extends Length> type)
+        {
+            myPreferredLengthUnits = type;
+        }
+    };
+
+    /** The Lon label. */
+    private final JLabel myLonLabel = new JLabel();
+
+    /** The MGRS label. */
+    private final JLabel myMGRSLabel = new JLabel();
+
+    /** The currently preferred angle units. */
+    private volatile Class<? extends Coordinates> myPreferredCoordUnits;
+
+    /** The previously preferred angle units. */
+    private volatile Class<? extends Coordinates> myPrevPreferredCoordUnits;
+
+    /** The currently preferred length units. */
+    private volatile Class<? extends Length> myPreferredLengthUnits;
+
+    /**
+     * Constructor.
+     *
+     * @param font The font.
+     * @param unitsRegistry The units registry.
+     */
+    public CursorPositionPanel(Font font, UnitsRegistry unitsRegistry)
+    {
+        super(new GridBagLayout());
+ 
+        UnitsProvider<Length> lengthProvider = unitsRegistry.getUnitsProvider(Length.class);
+        lengthProvider.addListener(myLengthUnitsChangeListener);
+        myPreferredLengthUnits = lengthProvider.getPreferredUnits();
+
+        UnitsProvider<Coordinates> coordProvider = unitsRegistry.getUnitsProvider(Coordinates.class);
+        coordProvider.addListener(myAngleUnitsChangeListener);
+
+        myPreferredCoordUnits = coordProvider.getPreferredUnits();
+        myPrevPreferredCoordUnits = coordProvider.getPrevPreferredUnits();
+
+        setName("ViewerPosition");
+        setOpaque(false);
+
+        GridBagConstraints gbc = new GridBagConstraints();
+        gbc.gridx = 0;
+        gbc.insets = new Insets(0, 10, 0, 0);
+        this.add(createPanel(125, myMGRSLabel), gbc);
+
+        gbc.gridx = 1;
+        gbc.insets = new Insets(0, 10, 0, 0);
+        this.add(createPanel(100, myLatLabel), gbc);
+
+        gbc.gridx = 2;
+        gbc.insets = new Insets(0, 10, 0, 0);
+        this.add(createPanel(100, myLonLabel), gbc);
+
+        gbc.gridx = 3;
+        gbc.insets = new Insets(0, 10, 0, 0);
+        this.add(createPanel(75, myAltLabel), gbc);
+
+        this.setSize(400, 20);
+        setPreferredSize(this.getSize());
+        setMinimumSize(this.getSize());
+        setMaximumSize(this.getSize());
+
+        myLatLabel.setFont(font);
+        myLonLabel.setFont(font);
+        myAltLabel.setFont(font);
+        myMGRSLabel.setFont(font);
+    }
+
+    /**
+     * Clear the label text.
+     */
+    public void clearText()
+    {
+        myMGRSLabel.setText("");
+        myLatLabel.setText("");
+        myLonLabel.setText("");
+        myAltLabel.setText("");
+    }
+
+    /**
+     * Get the alt text.
+     *
+     * @return The alt text.
+     */
+    public String getAltText()
+    {
+        return myAltLabel.getText();
+    }
+
+    /**
+     * Get the lat text.
+     *
+     * @return The lat text.
+     */
+    public String getLatText()
+    {
+        return myLatLabel.getText();
+    }
+
+    /**
+     * Get the lon text.
+     *
+     * @return The lon text.
+     */
+    public String getLonText()
+    {
+        return myLonLabel.getText();
+    }
+
+    /**
+     * Get the mGRS text.
+     *
+     * @return The mGRS text.
+     */
+    public String getMGRSText()
+    {
+        return myMGRSLabel.getText();
+    }
+
+    /**
+     * Set the screen position label.
+     *
+     * @param mgrsText The text of the first row label.
+     * @param latLonAlt the loc map
+     * @param hasElevationProvider the has elevation provider
+     */
+    public void setLabels(String mgrsText, LatLonAlt latLonAlt, boolean hasElevationProvider)
+    {
+        myMGRSLabel.setText(mgrsText);
+        if (latLonAlt != null)
+        {
+            if (!myPreferredCoordUnits.getSimpleName().equals("MGRS"))
+            {
+                Coordinates lat = Coordinates.create(myPreferredCoordUnits, latLonAlt.getLatD());
+                Coordinates lon = Coordinates.create(myPreferredCoordUnits, latLonAlt.getLonD());
+
+                myLatLabel.setText(lat.toShortLabelString(15, 6, 'N', 'S'));
+                myLonLabel.setText(lon.toShortLabelString(15, 6, 'E', 'W'));
+            }
+            else 
+            {
+                Coordinates lat = Coordinates.create(myPrevPreferredCoordUnits, latLonAlt.getLatD());
+                Coordinates lon = Coordinates.create(myPrevPreferredCoordUnits, latLonAlt.getLonD());
+
+                myLatLabel.setText(lat.toShortLabelString(15, 6, 'N', 'S'));
+                myLonLabel.setText(lon.toShortLabelString(15, 6, 'E', 'W'));
+
+            }
+            if (hasElevationProvider)
+            {
+                if (myPreferredLengthUnits != null)
+                {
+                    Length alt = Length.create(myPreferredLengthUnits, latLonAlt.getAltitude().getMagnitude());
+                    myAltLabel.setText(alt.toShortLabelString(10, 0));
+                }
+            }
+            else
+            {
+                myAltLabel.setText("");
+            }
+        }
+    }
+
+    /**
+     * Create a fixed size panel to hold the given label.
+     *
+     * @param width The pixel width of the panel.
+     * @param label The label which the panel will contain.
+     * @return The newly created panel.
+     */
+    private JPanel createPanel(int width, JLabel label)
+    {
+        JPanel panel = new JPanel(new BorderLayout());
+        panel.setOpaque(false);
+        panel.setSize(width, 20);
+        panel.setPreferredSize(panel.getSize());
+        panel.setMaximumSize(panel.getSize());
+        panel.add(label, BorderLayout.CENTER);
+        return panel;
+    }
+}