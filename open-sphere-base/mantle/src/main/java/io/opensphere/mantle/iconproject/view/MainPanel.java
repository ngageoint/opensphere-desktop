--- conflicted
+++ resolved
@@ -1,279 +1,270 @@
-package io.opensphere.mantle.iconproject.view;
-
-import java.awt.EventQueue;
-import java.awt.Window;
-import io.opensphere.core.Toolbox;
-
-import io.opensphere.mantle.iconproject.impl.ButtonBuilder;
-import io.opensphere.mantle.iconproject.model.PanelModel;
-import javafx.collections.ObservableList;
-import javafx.geometry.Insets;
-import javafx.scene.Node;
-import javafx.scene.control.Button;
-import javafx.scene.control.Label;
-import io.opensphere.mantle.icon.IconRecord;
-import io.opensphere.mantle.icon.IconRecordTreeNodeUserObject;
-import io.opensphere.mantle.icon.IconRegistry;
-import io.opensphere.mantle.util.MantleToolboxUtils;
-
-import javafx.scene.control.ScrollBar;
-import javafx.scene.control.SplitPane;
-import javafx.scene.control.TreeView;
-import javafx.scene.layout.AnchorPane;
-import javafx.scene.layout.ColumnConstraints;
-import javafx.scene.layout.GridPane;
-import javafx.scene.layout.RowConstraints;
-import javafx.scene.layout.StackPane;
-
-import javax.swing.JTree;
-import javax.swing.tree.DefaultTreeModel;
-import javax.swing.tree.TreeNode;
-
-public class MainPanel extends SplitPane
-{
-    /** The Icon registry. */
-    private final IconRegistry myIconRegistry;
-
-    /** The optional selected icon URL. */
-    private String mySelectedUrl;
-
-    /** The Last selected tree node user object. */
-    private IconRecordTreeNodeUserObject myLastSelectedTreeNodeUserObject;
-
-    // these are in swing vvvvv
-    /** The Tree. */
-    private final JTree myTree;
-
-    /** The Root tree node. */
-    @SuppressWarnings("PMD.SingularField")
-    private TreeNode myRootTreeNode;
-
-    /** The Tree model. */
-    private DefaultTreeModel myTreeModel;
-    // ^^^^^ need to convert swing to fx
-
-    RowConstraints rowConstraints = new RowConstraints();
-
-    ColumnConstraints columnConstraints = new ColumnConstraints();
-
-    /** Portion containing the icons */
-    private final GridPane gridPane;
-
-    /** The Customize Icon button. */
-    private final ButtonBuilder myCustIconButton = new ButtonBuilder("Customize Icon", false);
-
-    /** The button to add the icon. */
-    private final ButtonBuilder myAddIconButton = new ButtonBuilder("Add Icon from File", false);
-
-    /** The button to generate a new icon */
-    private final ButtonBuilder myGenIconButton = new ButtonBuilder("Generate New Icon", false);
-
-    /** The scrollbar for the icons in view. */
-    private final ScrollBar myScrollBar;
-
-    /** Temporary for experimentation. */
-    private static StackPane stackPane;
-
-<<<<<<< HEAD
-    /** The record of the currently selected icon. */
-    private IconRecord mySelectedIcon;
-
-    private TreeView myTreeList;
-=======
-    private final PanelModel myPanel = new PanelModel();
->>>>>>> 059d2e7d
-
-    private AnchorPane myTreeView;
-
-    @SuppressWarnings("unused")
-
-    public MainPanel(Toolbox tb)
-    {
-        myTree = new JTree();
-        myTree.setRootVisible(false);
-        myTree.setExpandsSelectedPaths(true);
-
-        myIconRegistry = MantleToolboxUtils.getMantleToolbox(tb).getIconRegistry();
-        Window owner = tb.getUIRegistry().getMainFrameProvider().get();
-
-        myTreeView = new AnchorPane();
-        TreeBuilder myTreeBuilder = new TreeBuilder();
-        myTreeList = new TreeView(myTreeBuilder);
-
-        gridPane = new GridPane();
-        myScrollBar = new ScrollBar();
-
-        setDividerPositions(0.25, 0.98);
-        setLayoutY(48.0);
-
-        AnchorPane.setBottomAnchor(myTreeList, 78.0);
-        AnchorPane.setLeftAnchor(myTreeList, 0.0);
-        AnchorPane.setRightAnchor(myTreeList, 0.0);
-        AnchorPane.setTopAnchor(myTreeList, 0.0);
-        myTreeList.setLayoutY(8.0);
-
-        myAddIconButton.lockButton(myAddIconButton);
-        AnchorPane.setBottomAnchor(myAddIconButton, 52.0);
-
-        myAddIconButton.setOnAction(event ->
-        {
-            // IconChooserPanel chooseIcon = new IconChooserPanel(tb);
-<<<<<<< HEAD
-            // loadFromFile(IconRecord.USER_ADDED_COLLECTION, null, tb);
-=======
-            //loadFromFile(IconRecord.USER_ADDED_COLLECTION, null, tb);
-            //FileAddBuilder fileAdd = new FileAddBuilder(tb);
->>>>>>> 059d2e7d
-        });
-
-        AnchorPane.setBottomAnchor(myCustIconButton, 26.0);
-        myCustIconButton.lockButton(myCustIconButton);
-        myCustIconButton.setOnAction(event ->
-        {
-            EventQueue.invokeLater(() ->
-            {
-                IconProjBuilderNewDialog builderPane = new IconProjBuilderNewDialog(owner, myIconRegistry, mySelectedIcon);
-            });
-        });
-
-        AnchorPane.setBottomAnchor(myGenIconButton, 0.0);
-        myGenIconButton.lockButton(myGenIconButton);
-
-        myScrollBar.setOrientation(javafx.geometry.Orientation.VERTICAL);
-
-        columnConstraints.setMinWidth(10.0);
-        columnConstraints.setPrefWidth(100.0);
-        columnConstraints.setHgrow(javafx.scene.layout.Priority.SOMETIMES);
-
-        rowConstraints.setMinHeight(10.0);
-        rowConstraints.setPrefHeight(30.0);
-        rowConstraints.setVgrow(javafx.scene.layout.Priority.SOMETIMES);
-
-        // StackPane
-        stackPane = new StackPane();
-
-        // Add Label to StackPane
-        Label label = new Label("I'm a Label");
-        label.setStyle("-fx-background-color:red");
-        label.setPadding(new Insets(5, 5, 5, 5));
-        stackPane.getChildren().add(label);
-
-        // Add Button to StackPane
-        Button button = new Button("I'm a Button");
-        button.setStyle("-fx-background-color: blue");
-        button.setPadding(new Insets(5, 5, 5, 5));
-        stackPane.getChildren().add(button);
-        // stackPane.rotateProperty().bind(mysizerrrrrr);
-
-        //
-
-        gridPane.getColumnConstraints().addAll(columnConstraints);
-        gridPane.getRowConstraints().addAll(rowConstraints);
-        myTreeView.getChildren().addAll(myTreeList, myAddIconButton, myCustIconButton, myGenIconButton);
-        getItems().addAll(myTreeView, stackPane, myScrollBar);
-    }
-
-    static void changeTop(boolean choice)
-    {
-        ObservableList<Node> childs = stackPane.getChildren();
-
-        Node grid = childs.get(1);
-        Node list = childs.get(0);
-        if (choice)
-        {
-            grid.setVisible(false);
-            // grid.toBack();
-            list.setVisible(true);
-        }
-        else
-        {
-            list.setVisible(false);
-            // list.toBack();
-            grid.setVisible(true);
-        }
-    }
-<<<<<<< HEAD
-
-    /**
-     * Load from file.
-     *
-     * @param collectionName the collection name
-     * @param subCatName the sub cat name
-     */
-    /* public void loadFromFile(String collectionName, String subCatName,
-     * Toolbox myToolbox) { Component parent =
-     * myToolbox.getUIRegistry().getMainFrameProvider().get(); File result =
-     * ImageUtil.showImageFileChooser("Choose Icon File", parent,
-     * myToolbox.getPreferencesRegistry());
-     * 
-     * if (result != null) { try { myIconRegistry.addIcon(new
-     * DefaultIconProvider(result.toURI().toURL(), collectionName, subCatName,
-     * "User"), this); refreshFromRegistry(collectionName); } catch
-     * (MalformedURLException e) { //JOptionPane.showMessageDialog(this,
-     * "Failed to load image: " + result.getAbsolutePath(), "Image Load Error",
-     * //JOptionPane.ERROR_MESSAGE); System.out.println("Failed to load image");
-     * } } } */
-
-    /**
-     * Refresh from registry.
-     *
-     * @param collectionToShow the name of the collection to show, or null
-     */
-    /* public final void refreshFromRegistry(String collectionToShow) {
-     * EventQueueUtilities.runOnEDT(new Runnable() {
-     * 
-     * @Override public void run() { if (myTree != null) {
-     * myLastSelectedTreeNodeUserObject = null; myRootTreeNode = new
-     * IconTreeBuilder(myIconRegistry).getIconRecordTree(null); if (myTreeModel
-     * == null) { myTreeModel = new DefaultTreeModel(myRootTreeNode); } else {
-     * myTreeModel.setRoot(myRootTreeNode); } myTree.setModel(myTreeModel);
-     * myTree.revalidate(); JTreeUtilities.expandOrCollapseAll(myTree, true);
-     * 
-     * TreeNode nodeToSelect = getNodeToSelect(collectionToShow); if
-     * (nodeToSelect != null) { TreeNode[] nodeArray =
-     * myTreeModel.getPathToRoot(nodeToSelect); TreePath path = new
-     * TreePath(nodeArray); myTree.getSelectionModel().setSelectionPath(path); }
-     * } } }); } */
-    /**
-     * Gets the node to select.
-     *
-     * @param collectionToShow the requested collection to show
-     * @return the node to select, or null
-     */
-    /* private TreeNode getNodeToSelect(String collectionToShow) { TreeNode
-     * nodeToSelect = null;
-     * 
-     * // If there is a requested collection to show, find its node if
-     * (collectionToShow != null) { for (int i = 0; i <
-     * myRootTreeNode.getChildCount(); i++) { if
-     * (collectionToShow.equals(myRootTreeNode.getChildAt(i).toString())) {
-     * nodeToSelect = myRootTreeNode.getChildAt(i); break; } } }
-     * 
-     * if (nodeToSelect == null && myRootTreeNode.getChildCount() > 0) { // If
-     * there is a selected icon, find its node //vvvvvvvvvv mySelectedUrl is set
-     * in IconChooserDialog and needs to be ported over somewhere if
-     * (mySelectedUrl != null) { for (int i = 0; i <
-     * myRootTreeNode.getChildCount(); i++) { TreeNode child =
-     * myRootTreeNode.getChildAt(i); if (child instanceof
-     * DefaultMutableTreeNode) { DefaultMutableTreeNode mtn =
-     * (DefaultMutableTreeNode)child; Object userObj = mtn.getUserObject(); if
-     * (userObj instanceof IconRecordTreeNodeUserObject) {
-     * IconRecordTreeNodeUserObject irNode =
-     * (IconRecordTreeNodeUserObject)userObj; boolean hasIcon =
-     * irNode.getRecords(true).stream() .anyMatch(r ->
-     * mySelectedUrl.equals(r.getImageURL().toString())); if (hasIcon) {
-     * nodeToSelect = mtn; break; } } } } } // Default to the first one else {
-     * nodeToSelect = myRootTreeNode.getChildAt(0); } } return nodeToSelect;
-     * 
-     * } */
-
-    /**
-     * Sets the selected icon URL.
-     *
-     * @param selectedUrl the icon URL
-     */
-    /* public void setSelectedUrl(String selectedUrl) //currently not in use? {
-     * mySelectedUrl = selectedUrl; } */
-=======
->>>>>>> 059d2e7d
-}
+package io.opensphere.mantle.iconproject.view;
+
+import java.awt.EventQueue;
+import java.awt.Window;
+import io.opensphere.core.Toolbox;
+
+import io.opensphere.mantle.iconproject.impl.ButtonBuilder;
+import io.opensphere.mantle.iconproject.model.PanelModel;
+import javafx.collections.ObservableList;
+import javafx.geometry.Insets;
+import javafx.scene.Node;
+import javafx.scene.control.Button;
+import javafx.scene.control.Label;
+import io.opensphere.mantle.icon.IconRecord;
+import io.opensphere.mantle.icon.IconRecordTreeNodeUserObject;
+import io.opensphere.mantle.icon.IconRegistry;
+import io.opensphere.mantle.util.MantleToolboxUtils;
+
+import javafx.scene.control.ScrollBar;
+import javafx.scene.control.SplitPane;
+import javafx.scene.control.TreeView;
+import javafx.scene.layout.AnchorPane;
+import javafx.scene.layout.ColumnConstraints;
+import javafx.scene.layout.GridPane;
+import javafx.scene.layout.RowConstraints;
+import javafx.scene.layout.StackPane;
+
+import javax.swing.JTree;
+import javax.swing.tree.DefaultTreeModel;
+import javax.swing.tree.TreeNode;
+
+public class MainPanel extends SplitPane
+{
+    /** The Icon registry. */
+    private final IconRegistry myIconRegistry;
+
+    /** The optional selected icon URL. */
+    private String mySelectedUrl;
+
+    /** The Last selected tree node user object. */
+    private IconRecordTreeNodeUserObject myLastSelectedTreeNodeUserObject;
+
+    // these are in swing vvvvv
+    /** The Tree. */
+    private final JTree myTree;
+
+    /** The Root tree node. */
+    @SuppressWarnings("PMD.SingularField")
+    private TreeNode myRootTreeNode;
+
+    /** The Tree model. */
+    private DefaultTreeModel myTreeModel;
+    // ^^^^^ need to convert swing to fx
+
+    RowConstraints rowConstraints = new RowConstraints();
+
+    ColumnConstraints columnConstraints = new ColumnConstraints();
+
+    /** Portion containing the icons */
+    private final GridPane gridPane;
+
+    /** The Customize Icon button. */
+    private final ButtonBuilder myCustIconButton = new ButtonBuilder("Customize Icon", false);
+
+    /** The button to add the icon. */
+    private final ButtonBuilder myAddIconButton = new ButtonBuilder("Add Icon from File", false);
+
+    /** The button to generate a new icon */
+    private final ButtonBuilder myGenIconButton = new ButtonBuilder("Generate New Icon", false);
+
+    /** The scrollbar for the icons in view. */
+    private final ScrollBar myScrollBar;
+
+    /** Temporary for experimentation. */
+    private static StackPane stackPane;
+
+    /** The record of the currently selected icon. */
+    private IconRecord mySelectedIcon;
+
+    private TreeView myTreeList;
+    private final PanelModel myPanel = new PanelModel();
+
+    private AnchorPane myTreeView;
+
+    @SuppressWarnings("unused")
+
+    public MainPanel(Toolbox tb)
+    {
+        myTree = new JTree();
+        myTree.setRootVisible(false);
+        myTree.setExpandsSelectedPaths(true);
+
+        myIconRegistry = MantleToolboxUtils.getMantleToolbox(tb).getIconRegistry();
+        Window owner = tb.getUIRegistry().getMainFrameProvider().get();
+
+        myTreeView = new AnchorPane();
+        TreeBuilder myTreeBuilder = new TreeBuilder();
+        myTreeList = new TreeView(myTreeBuilder);
+
+        gridPane = new GridPane();
+        myScrollBar = new ScrollBar();
+
+        setDividerPositions(0.25, 0.98);
+        setLayoutY(48.0);
+
+        AnchorPane.setBottomAnchor(myTreeList, 78.0);
+        AnchorPane.setLeftAnchor(myTreeList, 0.0);
+        AnchorPane.setRightAnchor(myTreeList, 0.0);
+        AnchorPane.setTopAnchor(myTreeList, 0.0);
+        myTreeList.setLayoutY(8.0);
+
+        myAddIconButton.lockButton(myAddIconButton);
+        AnchorPane.setBottomAnchor(myAddIconButton, 52.0);
+
+        myAddIconButton.setOnAction(event ->
+        {
+            // IconChooserPanel chooseIcon = new IconChooserPanel(tb);
+            // loadFromFile(IconRecord.USER_ADDED_COLLECTION, null, tb);
+            //loadFromFile(IconRecord.USER_ADDED_COLLECTION, null, tb);
+            //FileAddBuilder fileAdd = new FileAddBuilder(tb);
+        });
+
+        AnchorPane.setBottomAnchor(myCustIconButton, 26.0);
+        myCustIconButton.lockButton(myCustIconButton);
+        myCustIconButton.setOnAction(event ->
+        {
+            EventQueue.invokeLater(() ->
+            {
+                IconProjBuilderNewDialog builderPane = new IconProjBuilderNewDialog(owner, myIconRegistry, mySelectedIcon);
+            });
+        });
+
+        AnchorPane.setBottomAnchor(myGenIconButton, 0.0);
+        myGenIconButton.lockButton(myGenIconButton);
+
+        myScrollBar.setOrientation(javafx.geometry.Orientation.VERTICAL);
+
+        columnConstraints.setMinWidth(10.0);
+        columnConstraints.setPrefWidth(100.0);
+        columnConstraints.setHgrow(javafx.scene.layout.Priority.SOMETIMES);
+
+        rowConstraints.setMinHeight(10.0);
+        rowConstraints.setPrefHeight(30.0);
+        rowConstraints.setVgrow(javafx.scene.layout.Priority.SOMETIMES);
+
+        // StackPane
+        stackPane = new StackPane();
+
+        // Add Label to StackPane
+        Label label = new Label("I'm a Label");
+        label.setStyle("-fx-background-color:red");
+        label.setPadding(new Insets(5, 5, 5, 5));
+        stackPane.getChildren().add(label);
+
+        // Add Button to StackPane
+        Button button = new Button("I'm a Button");
+        button.setStyle("-fx-background-color: blue");
+        button.setPadding(new Insets(5, 5, 5, 5));
+        stackPane.getChildren().add(button);
+        // stackPane.rotateProperty().bind(mysizerrrrrr);
+
+        //
+
+        gridPane.getColumnConstraints().addAll(columnConstraints);
+        gridPane.getRowConstraints().addAll(rowConstraints);
+        myTreeView.getChildren().addAll(myTreeList, myAddIconButton, myCustIconButton, myGenIconButton);
+        getItems().addAll(myTreeView, stackPane, myScrollBar);
+    }
+
+    static void changeTop(boolean choice)
+    {
+        ObservableList<Node> childs = stackPane.getChildren();
+
+        Node grid = childs.get(1);
+        Node list = childs.get(0);
+        if (choice)
+        {
+            grid.setVisible(false);
+            // grid.toBack();
+            list.setVisible(true);
+        }
+        else
+        {
+            list.setVisible(false);
+            // list.toBack();
+            grid.setVisible(true);
+        }
+    }
+
+    /**
+     * Load from file.
+     *
+     * @param collectionName the collection name
+     * @param subCatName the sub cat name
+     */
+    /* public void loadFromFile(String collectionName, String subCatName,
+     * Toolbox myToolbox) { Component parent =
+     * myToolbox.getUIRegistry().getMainFrameProvider().get(); File result =
+     * ImageUtil.showImageFileChooser("Choose Icon File", parent,
+     * myToolbox.getPreferencesRegistry());
+     * 
+     * if (result != null) { try { myIconRegistry.addIcon(new
+     * DefaultIconProvider(result.toURI().toURL(), collectionName, subCatName,
+     * "User"), this); refreshFromRegistry(collectionName); } catch
+     * (MalformedURLException e) { //JOptionPane.showMessageDialog(this,
+     * "Failed to load image: " + result.getAbsolutePath(), "Image Load Error",
+     * //JOptionPane.ERROR_MESSAGE); System.out.println("Failed to load image");
+     * } } } */
+
+    /**
+     * Refresh from registry.
+     *
+     * @param collectionToShow the name of the collection to show, or null
+     */
+    /* public final void refreshFromRegistry(String collectionToShow) {
+     * EventQueueUtilities.runOnEDT(new Runnable() {
+     * 
+     * @Override public void run() { if (myTree != null) {
+     * myLastSelectedTreeNodeUserObject = null; myRootTreeNode = new
+     * IconTreeBuilder(myIconRegistry).getIconRecordTree(null); if (myTreeModel
+     * == null) { myTreeModel = new DefaultTreeModel(myRootTreeNode); } else {
+     * myTreeModel.setRoot(myRootTreeNode); } myTree.setModel(myTreeModel);
+     * myTree.revalidate(); JTreeUtilities.expandOrCollapseAll(myTree, true);
+     * 
+     * TreeNode nodeToSelect = getNodeToSelect(collectionToShow); if
+     * (nodeToSelect != null) { TreeNode[] nodeArray =
+     * myTreeModel.getPathToRoot(nodeToSelect); TreePath path = new
+     * TreePath(nodeArray); myTree.getSelectionModel().setSelectionPath(path); }
+     * } } }); } */
+    /**
+     * Gets the node to select.
+     *
+     * @param collectionToShow the requested collection to show
+     * @return the node to select, or null
+     */
+    /* private TreeNode getNodeToSelect(String collectionToShow) { TreeNode
+     * nodeToSelect = null;
+     * 
+     * // If there is a requested collection to show, find its node if
+     * (collectionToShow != null) { for (int i = 0; i <
+     * myRootTreeNode.getChildCount(); i++) { if
+     * (collectionToShow.equals(myRootTreeNode.getChildAt(i).toString())) {
+     * nodeToSelect = myRootTreeNode.getChildAt(i); break; } } }
+     * 
+     * if (nodeToSelect == null && myRootTreeNode.getChildCount() > 0) { // If
+     * there is a selected icon, find its node //vvvvvvvvvv mySelectedUrl is set
+     * in IconChooserDialog and needs to be ported over somewhere if
+     * (mySelectedUrl != null) { for (int i = 0; i <
+     * myRootTreeNode.getChildCount(); i++) { TreeNode child =
+     * myRootTreeNode.getChildAt(i); if (child instanceof
+     * DefaultMutableTreeNode) { DefaultMutableTreeNode mtn =
+     * (DefaultMutableTreeNode)child; Object userObj = mtn.getUserObject(); if
+     * (userObj instanceof IconRecordTreeNodeUserObject) {
+     * IconRecordTreeNodeUserObject irNode =
+     * (IconRecordTreeNodeUserObject)userObj; boolean hasIcon =
+     * irNode.getRecords(true).stream() .anyMatch(r ->
+     * mySelectedUrl.equals(r.getImageURL().toString())); if (hasIcon) {
+     * nodeToSelect = mtn; break; } } } } } // Default to the first one else {
+     * nodeToSelect = myRootTreeNode.getChildAt(0); } } return nodeToSelect;
+     * 
+     * } */
+
+    /**
+     * Sets the selected icon URL.
+     *
+     * @param selectedUrl the icon URL
+     */
+    /* public void setSelectedUrl(String selectedUrl) //currently not in use? {
+     * mySelectedUrl = selectedUrl; } */
+}