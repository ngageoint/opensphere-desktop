--- conflicted
+++ resolved
@@ -152,16 +152,9 @@
         List<Component> menuItems = new ArrayList<>();
         menuItems.add(createHeader("Query"));
         menuItems.add(LOAD_FEATURES.createMenuItem(listener, hasFilters ? FILTERS_ACTIVE : null));
-<<<<<<< HEAD
-        menuItems.add(CANCEL_QUERY.createMenuItem(listener));
-        menuItems.add(createHeader("FEATURES"));
-        menuItems.add(DESELECT.createMenuItem(listener));
-        menuItems.add(REMOVE_ALL.createMenuItem(listener));
-=======
         menuItems.add(ADD_FEATURES.createMenuItem(listener, hasFilters ? FILTERS_ACTIVE : null));
         menuItems.add(new JSeparator());
         menuItems.add(createHeader("Features"));
->>>>>>> 24601d36
         menuItems.add(SELECT.createMenuItem(listener));
         menuItems.add(SELECT_EXCLUSIVE.createMenuItem(listener));
         menuItems.add(DESELECT.createMenuItem(listener));
@@ -208,16 +201,9 @@
         List<Component> menuItems = new ArrayList<>();
         menuItems.add(createHeader("Query"));
         menuItems.add(LOAD_FEATURES.createMenuItem(al, hasFilters ? FILTERS_ACTIVE : null));
-<<<<<<< HEAD
-        menuItems.add(CANCEL_QUERY.createMenuItem(al));
-        menuItems.add(createHeader("FEATURES"));
-        menuItems.add(DESELECT.createMenuItem(al));
-        menuItems.add(REMOVE_ALL.createMenuItem(al));
-=======
         menuItems.add(ADD_FEATURES.createMenuItem(al, hasFilters ? FILTERS_ACTIVE : null));
         menuItems.add(new JSeparator());
         menuItems.add(createHeader("Features"));
->>>>>>> 24601d36
         menuItems.add(SELECT.createMenuItem(al));
         menuItems.add(SELECT_EXCLUSIVE.createMenuItem(al));
         menuItems.add(DESELECT.createMenuItem(al));
@@ -225,11 +211,8 @@
         menuItems.add(new JSeparator());
         menuItems.add(createHeader("Tools"));
         menuItems.add(CREATE_BUFFER_REGION.createMenuItem(al));
-<<<<<<< HEAD
-=======
         menuItems.add(CENTER.createMenuItem(al));
         menuItems.add(ZOOM.createMenuItem(al));
->>>>>>> 24601d36
         return menuItems;
     }
 
