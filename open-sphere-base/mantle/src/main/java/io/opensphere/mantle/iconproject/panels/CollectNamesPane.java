--- conflicted
+++ resolved
@@ -1,4 +1,3 @@
-<<<<<<< HEAD
 package io.opensphere.mantle.iconproject.panels;
 
 import java.util.Collections;
@@ -159,167 +158,4 @@
         return myExistingComboBox.getSelectionModel().getSelectedItem();
     }
 
-}
-=======
-package io.opensphere.mantle.iconproject.panels;
-
-import java.util.Collections;
-import java.util.List;
-import java.util.Set;
-
-import javafx.collections.FXCollections;
-import javafx.collections.ObservableList;
-import javafx.geometry.Pos;
-import javafx.scene.control.ComboBox;
-import javafx.scene.control.ContentDisplay;
-import javafx.scene.control.Label;
-import javafx.scene.control.RadioButton;
-import javafx.scene.control.TextField;
-import javafx.scene.control.ToggleGroup;
-import javafx.scene.layout.HBox;
-import javafx.scene.layout.VBox;
-import javafx.scene.text.Font;
-import javafx.scene.text.FontPosture;
-
-import io.opensphere.core.util.collections.New;
-import io.opensphere.mantle.icon.IconRecord;
-import io.opensphere.mantle.icon.IconRegistry;
-import io.opensphere.mantle.iconproject.model.ImportProp;
-import io.opensphere.mantle.iconproject.model.PanelModel;
-
-public class CollectNamesPane extends VBox
-{
-    /**
-     *
-     */
-    private final RadioButton myExistingRB;
-
-    /**
-     *
-     */
-    private final ComboBox<String> myExistingComboBox;
-
-    /**
-     *
-     */
-    private final ObservableList<String> options;
-
-    /**
-     *
-     */
-    private final RadioButton myNewRB;
-
-    /**
-     *
-     */
-    private final TextField myNewTF;
-
-    /**
-     *
-     */
-    private final PanelModel myPanelModel;
-
-    /**
-     *
-     */
-    private IconRegistry myIconRegistry;
-
-    /**
-     *
-     */
-    private final ToggleGroup test = new ToggleGroup();
-
-    /**
-     *
-     */
-    private final ImportProp myIconProps;
-
-    /**
-     * @param thePanelModel
-     */
-    public CollectNamesPane(PanelModel thePanelModel)
-    {
-        myPanelModel = thePanelModel;
-        myIconProps = myPanelModel.getImportProps();
-        Set<String> collectionNameSet =  myPanelModel.getMyIconRegistry().getCollectionNames();
-
-        collectionNameSet.remove(IconRecord.DEFAULT_COLLECTION);
-        collectionNameSet.remove(IconRecord.USER_ADDED_COLLECTION);
-        collectionNameSet.remove(IconRecord.FAVORITES_COLLECTION);
-        List<String> colNames = New.list(collectionNameSet);
-        Collections.sort(colNames);
-        colNames.add(0, IconRecord.FAVORITES_COLLECTION);
-        colNames.add(0, IconRecord.USER_ADDED_COLLECTION);
-        colNames.add(0, IconRecord.DEFAULT_COLLECTION);
-
-        options = FXCollections.observableArrayList(colNames);
-
-        HBox bottomPane = new HBox();
-
-        Label CollectionText = new Label("Select collection name for icons:");
-        CollectionText.setFont(Font.font(CollectionText.getFont().getFamily(), FontPosture.ITALIC, 11));
-        CollectionText.setContentDisplay(ContentDisplay.BOTTOM);
-
-        myExistingRB = new RadioButton("Existing");
-        myExistingRB.setSelected(true);
-        myExistingRB.setOnMouseClicked(event ->
-        {
-            lockfeature(false);
-        });
-
-        myExistingComboBox = new ComboBox<>(options);
-        myExistingComboBox.getSelectionModel().selectFirst();
-        myExistingComboBox.setOnAction((event) ->
-        {
-            myIconProps.getCollectionName().set(myExistingComboBox.getValue());
-            if (!options.contains(myExistingComboBox.getValue()))
-            {
-                options.add(myExistingComboBox.getValue());
-                System.out.println("added to registry" + myPanelModel.getMyIconRegistry().getCollectionNames());
-            }
-        });
-
-        myNewRB = new RadioButton("New");
-        myNewRB.setOnMouseClicked(event ->
-        {
-            lockfeature(true);
-        });
-
-        myNewTF = new TextField();
-        myNewTF.setDisable(true);
-        bottomPane.setSpacing(5.);
-        bottomPane.setAlignment(Pos.BASELINE_LEFT);
-
-        myExistingRB.setToggleGroup(test);
-        myNewRB.setToggleGroup(test);
-        bottomPane.getChildren().addAll(myExistingRB, myNewRB, myExistingComboBox);
-        bottomPane.setSpacing(5.);
-
-        getChildren().addAll(CollectionText, bottomPane);
-        setStyle("-fx-padding: 10;" + "-fx-border-style: solid inside;" + "-fx-border-width: 2;" + "-fx-border-insets: 5;"
-                + "-fx-border-radius: 5;" + "-fx-border-color: purple;");
-    }
-
-    /**
-     * Controls whether the user can enter data via the textfield or the drop
-     * down menu provided by the combobox.
-     *
-     * @param b the indication of which state the buttons should be set to.
-     */
-    private void lockfeature(boolean b)
-    {
-        myExistingComboBox.setEditable(b);
-    }
-
-    /**
-     * Gets the collection name.
-     *
-     * @return the collection name
-     */
-    public String getCollectionName()
-    {
-        return myExistingComboBox.getSelectionModel().getSelectedItem();
-    }
-
-}
->>>>>>> e6cc9047
+}