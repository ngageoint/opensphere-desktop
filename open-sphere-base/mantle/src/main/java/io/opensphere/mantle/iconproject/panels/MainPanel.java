--- conflicted
+++ resolved
@@ -1,326 +1,260 @@
-package io.opensphere.mantle.iconproject.panels;
-
-import java.awt.EventQueue;
-import java.awt.Window;
-import java.awt.event.WindowAdapter;
-import java.awt.event.WindowEvent;
-import java.io.File;
-import java.io.IOException;
-import java.net.MalformedURLException;
-import java.util.HashMap;
-import java.util.List;
-import java.util.Map;
-
-import javax.swing.JFileChooser;
-import javax.swing.JOptionPane;
-
-import org.apache.commons.lang3.StringUtils;
-
-import javafx.geometry.Pos;
-import javafx.scene.control.MenuButton;
-import javafx.scene.control.MenuItem;
-import javafx.scene.control.ScrollPane;
-import javafx.scene.control.SplitPane;
-import javafx.scene.control.TreeItem;
-import javafx.scene.control.TreeView;
-import javafx.scene.layout.AnchorPane;
-<<<<<<< HEAD
-import io.opensphere.core.util.filesystem.MnemonicFileChooser;
-import io.opensphere.core.util.image.ImageUtil;
-import io.opensphere.mantle.icon.IconProvider;
-import io.opensphere.mantle.icon.IconRecord;
-import io.opensphere.mantle.icon.IconRegistry;
-import io.opensphere.mantle.icon.impl.DefaultIconProvider;
-import io.opensphere.mantle.icon.impl.IconProviderFactory;
-import io.opensphere.mantle.icon.impl.gui.SubCategoryPanel;
-=======
-
-import io.opensphere.mantle.icon.IconRecord;
->>>>>>> b1bdfbae
-import io.opensphere.mantle.iconproject.impl.ButtonBuilder;
-import io.opensphere.mantle.iconproject.model.ImportProp;
-import io.opensphere.mantle.iconproject.model.PanelModel;
-import io.opensphere.mantle.iconproject.view.AddIconDialog;
-
-/**
- * The Class Main Panel.
- *
- */
-public class MainPanel extends SplitPane
-{
-    /** The Icon registry. */
-    //private final IconRegistry myIconRegistry;
-
-    /** The Model */
-    private PanelModel myPanelModel = new PanelModel();
-
-    /** The Icon Display Grid. */
-    private final GridBuilder myIconGrid;
-
-    /** The Customize Icon button. */
-    private final ButtonBuilder myCustIconButton = new ButtonBuilder("Customize Icon", false);
-
-    /** The button to add the icon. */
-    // private final ButtonBuilder myAddIconButton = new ButtonBuilder("Add Icon
-    // from File", false);
-    private final MenuButton myAddIconButton = new MenuButton("Add Icon From");
-
-    /** The button to generate a new icon. */
-    private final ButtonBuilder myGenIconButton = new ButtonBuilder("Generate New Icon", false);
-
-    /** The tree view. */
-    private final TreeView<String> myTreeView;
-
-    /** The left Panel. */
-    private final AnchorPane myLeftView;
-
-    /** The treeBuilder object. */
-    private final TreeBuilder treeBuilder;
-
-    /** The map of collection name keys and icon record list values. */
-    Map<String, List<IconRecord>> recordMap = new HashMap<>();
-
-    /** The main panel's scroll pane which contains the grid of icons. */
-    ScrollPane myScrollPane;
-
-    /** The owner window of the main panel. */
-    private final Window myOwner;
-
-    // private final Thread myGridLoader;
-
-    /**
-     * The MainPanel constructor.
-     *
-     * @param thePanelModel the model for the main panel
-     */
-    public MainPanel(PanelModel thePanelModel)
-    {
-        myPanelModel = thePanelModel;
-        myOwner = myPanelModel.getOwner();
-        //myIconRegistry = myPanelModel.getMyIconRegistry();
-
-        myLeftView = new AnchorPane();
-
-        treeBuilder = new TreeBuilder(myPanelModel, null);
-        myTreeView = new TreeView<>(treeBuilder);
-        myTreeView.setShowRoot(false);
-
-        recordMap = new HashMap<>(treeBuilder.getRecordMap());
-        List<IconRecord> recordList = recordMap.get("User Added");
-        System.out.println(recordList);
-
-        myIconGrid = new GridBuilder(90, recordList, myPanelModel, "COLLECTION", null);
-
-        setDividerPositions(0.25);
-        // maxWidthProperty().multiply(0.25);
-        // setResizableWithParent(myLeftView, false);
-        setLayoutY(48.0);
-
-        AnchorPane.setBottomAnchor(myTreeView, 78.0);
-        AnchorPane.setLeftAnchor(myTreeView, 0.0);
-        AnchorPane.setRightAnchor(myTreeView, 0.0);
-        AnchorPane.setTopAnchor(myTreeView, 0.0);
-        myTreeView.setLayoutY(8.0);
-
-        AnchorPane.setLeftAnchor(myAddIconButton, 0.);
-        AnchorPane.setRightAnchor(myAddIconButton, 0.);
-        AnchorPane.setBottomAnchor(myAddIconButton, 52.0);
-
-        MenuItem File = new MenuItem("File");
-        MenuItem Folder = new MenuItem("Folder");
-        myAddIconButton.getItems().addAll(File, Folder);
-        myAddIconButton.setAlignment(Pos.CENTER);
-        File.setOnAction(event ->
-        {
-            EventQueue.invokeLater(() ->
-            {
-                System.out.println("File has been Selected");
-                loadFromFile(myPanelModel.getImportProps().getCollectionName().get(), null);
-            });
-        });
-
-        Folder.setOnAction(event ->
-        {
-            EventQueue.invokeLater(() ->
-            {
-                System.out.println("Folder has been Selected");
-                addIconsFromFolder();
-            });
-        });
-
-        AnchorPane.setBottomAnchor(myCustIconButton, 26.0);
-        myCustIconButton.lockButton(myCustIconButton);
-        myCustIconButton.setOnAction(event ->
-        {
-            EventQueue.invokeLater(() ->
-            {
-                myIconGrid.showIconCustomizer(myOwner);
-            });
-        });
-
-        AnchorPane.setBottomAnchor(myGenIconButton, 0.0);
-        myGenIconButton.lockButton(myGenIconButton);
-        myGenIconButton.setOnAction(event ->
-        {
-            EventQueue.invokeLater(() ->
-            {
-            });
-        });
-
-        myScrollPane = new ScrollPane(myIconGrid);
-        myScrollPane.setPannable(true);
-        AnchorPane.setLeftAnchor(myScrollPane, 0.);
-        AnchorPane.setRightAnchor(myScrollPane, 0.);
-        AnchorPane.setTopAnchor(myScrollPane, 0.);
-        AnchorPane.setBottomAnchor(myScrollPane, 0.);
-        myScrollPane.setFitToHeight(true);
-        myScrollPane.setFitToWidth(true);
-
-        myTreeView.getSelectionModel().selectedItemProperty()
-<<<<<<< HEAD
-                .addListener((observable, oldValue, newValue) -> treeHandle(newValue));
-=======
-        .addListener((observable, oldValue, newValue) -> treeHandle(newValue));
-
->>>>>>> b1bdfbae
-        myLeftView.getChildren().addAll(myTreeView, myAddIconButton, myCustIconButton, myGenIconButton);
-        getItems().addAll(myLeftView, myScrollPane);
-    }
-
-    /**
-     * The tree event handler.
-     *
-     * @param newValue the new clicked-on Value
-     */
-    private void treeHandle(TreeItem<String> newValue)
-    {
-        String colName = newValue.getValue();
-<<<<<<< HEAD
-        myPanelModel.getImportProps().getCollectionName().set(colName);
-        if (recordMap.get(colName) == null)
-=======
-        System.out.println("colname from newval is: "  + colName);
-
-        /*if (recordMap.get(colName) == null)
->>>>>>> b1bdfbae
-        {
-            for (Entry<String, List<IconRecord>> entry : recordMap.entrySet())
-            {
-                String key = entry.getKey();
-                List<IconRecord> value = entry.getValue();
-
-                if (value.get(0).getSubCategory() != null && value.get(0).getSubCategory().toString().equals(colName))
-                {
-                    colName = key;
-                    break;
-                }
-            }
-        }
-<<<<<<< HEAD
-        System.out.println("fixed choice: " + colName);
-        myScrollPane.setContent(new GridBuilder(90, recordMap.get(colName), myPanelModel));
-=======
-        myScrollPane.setContent(new GridBuilder(90, recordMap.get(colName), myPanelModel));*/
-        /*if (recordMap.get(colName) == null) //if subcat essentially
-        {
-            System.out.println("the thing is null");
-            String subCatName = colName;
-            for (Entry<String, List<IconRecord>> entry : recordMap.entrySet())
-            {
-                String key = entry.getKey();
-                List<IconRecord> value = entry.getValue();
-                System.out.println("key is:  " + key);
-                if (value.get(0).getSubCategory() != null && value.get(0).getSubCategory().equals(subCatName))
-                {
-                    colName = key;
-                    System.out.println("found");
-                    break;
-                }
-            }
-            System.out.println("col name is: " + colName + "  subcat name is: " + subCatName);
-            myScrollPane.setContent(new GridBuilder(90, recordMap.get(colName), myPanelModel, "SUBCAT", subCatName));
-        }
-        else //if not subcat aka if collection
-        {
-            System.out.println("It is not null");*/
-        myScrollPane.setContent(new GridBuilder(90, recordMap.get(colName), myPanelModel, "COLLECTION", null));
-        //}
->>>>>>> b1bdfbae
-    }
-
-    /**
-     * Changes the Icon Display Grid from Grid to List.
-     *
-     * @param choice the selected toggle.
-     */
-    static void changeTop(boolean choice)
-    {
-        // StackPane stackPane = new StackPane();
-        // ObservableList<Node> childs = stackPane.getChildren();
-        //
-        // Node grid = childs.get(1);
-        // Node list = childs.get(0);
-        // if (choice)
-        // {
-        // grid.setVisible(false);
-        // list.setVisible(true);
-        // }
-        // else
-        // {
-        // list.setVisible(false);
-        // grid.setVisible(true);
-        // }
-<<<<<<< HEAD
-    }
-
-    /**
-     * Load from file.
-     *
-     * @param collectionName the collection name
-     * @param subCatName the sub cat name
-     */
-    public void loadFromFile(String collectionName, String subCatName)
-    {
-        File result = ImageUtil.showImageFileChooser("Choose Icon File", myOwner,
-                myPanelModel.getToolBox().getPreferencesRegistry());
-        if (result != null)
-        {
-            try
-            {
-                System.out.println("the Icon Url is : " + result.toURI().toURL());
-                // myIconRegistry.addIcon(new
-                // DefaultIconProvider(result.toURI().toURL(), collectionName,
-                // subCatName, "User"), this);
-                System.out.println("loading from file under the name:  " + collectionName);
-                IconProvider provider = new DefaultIconProvider(result.toURI().toURL(), collectionName, null,
-                        "User");
-                myIconRegistry.addIcon(provider, this);
-            }
-            catch (MalformedURLException e)
-            {
-            }
-        }
-    }
-
-    /**
-     * Adds the icons from folder.
-     */
-    private void addIconsFromFolder()
-    {
-
-        AddIconDialog iconImporter = new AddIconDialog(myOwner, myPanelModel);
-        iconImporter.setVisible(true);
-        iconImporter.addWindowListener(new WindowAdapter()
-        {
-            @Override
-            public void windowClosing(WindowEvent e)
-            {
-                System.out.println("WindowClosingDemo.windowClosing");
-                System.exit(0);
-            }
-        });
-
-=======
->>>>>>> b1bdfbae
-    }
-}
+package io.opensphere.mantle.iconproject.panels;
+
+import java.awt.EventQueue;
+import java.awt.Window;
+import java.awt.event.WindowAdapter;
+import java.awt.event.WindowEvent;
+import java.io.File;
+import java.io.IOException;
+import java.net.MalformedURLException;
+import java.util.HashMap;
+import java.util.List;
+import java.util.Map;
+
+import javax.swing.JFileChooser;
+import javax.swing.JOptionPane;
+
+import org.apache.commons.lang3.StringUtils;
+
+import javafx.geometry.Pos;
+import javafx.scene.control.MenuButton;
+import javafx.scene.control.MenuItem;
+import javafx.scene.control.ScrollPane;
+import javafx.scene.control.SplitPane;
+import javafx.scene.control.TreeItem;
+import javafx.scene.control.TreeView;
+import javafx.scene.layout.AnchorPane;
+import io.opensphere.core.util.filesystem.MnemonicFileChooser;
+import io.opensphere.core.util.image.ImageUtil;
+import io.opensphere.mantle.icon.IconProvider;
+import io.opensphere.mantle.icon.IconRecord;
+import io.opensphere.mantle.icon.IconRegistry;
+import io.opensphere.mantle.icon.impl.DefaultIconProvider;
+import io.opensphere.mantle.icon.impl.IconProviderFactory;
+import io.opensphere.mantle.icon.impl.gui.SubCategoryPanel;
+import io.opensphere.mantle.iconproject.impl.ButtonBuilder;
+import io.opensphere.mantle.iconproject.model.ImportProp;
+import io.opensphere.mantle.iconproject.model.PanelModel;
+import io.opensphere.mantle.iconproject.view.AddIconDialog;
+
+/**
+ * The Class Main Panel.
+ *
+ */
+public class MainPanel extends SplitPane
+{
+    /** The Icon registry. */
+    private final IconRegistry myIconRegistry;
+
+    /** The Model */
+    private PanelModel myPanelModel = new PanelModel();
+
+    /** The Icon Display Grid. */
+    private final GridBuilder myIconGrid;
+
+    /** The Customize Icon button. */
+    private final ButtonBuilder myCustIconButton = new ButtonBuilder("Customize Icon", false);
+
+    /** The button to add the icon. */
+    // private final ButtonBuilder myAddIconButton = new ButtonBuilder("Add Icon
+    // from File", false);
+    private final MenuButton myAddIconButton = new MenuButton("Add Icon From");
+
+    /** The button to generate a new icon. */
+    private final ButtonBuilder myGenIconButton = new ButtonBuilder("Generate New Icon", false);
+
+    /** The tree view. */
+    private final TreeView<String> myTreeView;
+
+    /** The left Panel. */
+    private final AnchorPane myLeftView;
+
+    /** The treeBuilder object. */
+    private final TreeBuilder treeBuilder;
+
+    /** The map of collection name keys and icon record list values. */
+    Map<String, List<IconRecord>> recordMap = new HashMap<>();
+
+    /** The main panel's scroll pane which contains the grid of icons. */
+    ScrollPane myScrollPane;
+
+    /** The owner window of the main panel. */
+    private final Window myOwner;
+
+    // private final Thread myGridLoader;
+
+    /**
+     * The MainPanel constructor.
+     *
+     * @param thePanelModel the model for the main panel
+     */
+    public MainPanel(PanelModel thePanelModel)
+    {
+        myPanelModel = thePanelModel;
+        myOwner = myPanelModel.getOwner();
+        myIconRegistry = myPanelModel.getMyIconRegistry();
+
+        myLeftView = new AnchorPane();
+
+        treeBuilder = new TreeBuilder(myPanelModel, null);
+        myTreeView = new TreeView<>(treeBuilder);
+        myTreeView.setShowRoot(false);
+
+        recordMap = new HashMap<>(treeBuilder.getRecordMap());
+        List<IconRecord> recordList = recordMap.get("User Added");
+        System.out.println(recordList);
+
+        myIconGrid = new GridBuilder(90, recordList, myPanelModel, "COLLECTION", null);
+
+        setDividerPositions(0.25);
+        // maxWidthProperty().multiply(0.25);
+        // setResizableWithParent(myLeftView, false);
+        setLayoutY(48.0);
+
+        AnchorPane.setBottomAnchor(myTreeView, 78.0);
+        AnchorPane.setLeftAnchor(myTreeView, 0.0);
+        AnchorPane.setRightAnchor(myTreeView, 0.0);
+        AnchorPane.setTopAnchor(myTreeView, 0.0);
+        myTreeView.setLayoutY(8.0);
+
+        AnchorPane.setLeftAnchor(myAddIconButton, 0.);
+        AnchorPane.setRightAnchor(myAddIconButton, 0.);
+        AnchorPane.setBottomAnchor(myAddIconButton, 52.0);
+
+        MenuItem File = new MenuItem("File");
+        MenuItem Folder = new MenuItem("Folder");
+        myAddIconButton.getItems().addAll(File, Folder);
+        myAddIconButton.setAlignment(Pos.CENTER);
+        File.setOnAction(event ->
+        {
+            EventQueue.invokeLater(() ->
+            {
+                System.out.println("File has been Selected");
+                loadFromFile(myPanelModel.getImportProps().getCollectionName().get(), null);
+            });
+        });
+
+        Folder.setOnAction(event ->
+        {
+            EventQueue.invokeLater(() ->
+            {
+                System.out.println("Folder has been Selected");
+                addIconsFromFolder();
+            });
+        });
+
+        AnchorPane.setBottomAnchor(myCustIconButton, 26.0);
+        myCustIconButton.lockButton(myCustIconButton);
+        myCustIconButton.setOnAction(event ->
+        {
+            EventQueue.invokeLater(() ->
+            {
+                myIconGrid.showIconCustomizer(myOwner);
+            });
+        });
+
+        AnchorPane.setBottomAnchor(myGenIconButton, 0.0);
+        myGenIconButton.lockButton(myGenIconButton);
+        myGenIconButton.setOnAction(event ->
+        {
+            EventQueue.invokeLater(() ->
+            {
+            });
+        });
+
+        myScrollPane = new ScrollPane(myIconGrid);
+        myScrollPane.setPannable(true);
+        AnchorPane.setLeftAnchor(myScrollPane, 0.);
+        AnchorPane.setRightAnchor(myScrollPane, 0.);
+        AnchorPane.setTopAnchor(myScrollPane, 0.);
+        AnchorPane.setBottomAnchor(myScrollPane, 0.);
+        myScrollPane.setFitToHeight(true);
+        myScrollPane.setFitToWidth(true);
+
+        myTreeView.getSelectionModel().selectedItemProperty()
+                .addListener((observable, oldValue, newValue) -> treeHandle(newValue));
+
+        myLeftView.getChildren().addAll(myTreeView, myAddIconButton, myCustIconButton, myGenIconButton);
+        getItems().addAll(myLeftView, myScrollPane);
+    }
+
+    /**
+     * The tree event handler.
+     *
+     * @param newValue the new clicked-on Value
+     */
+    private void treeHandle(TreeItem<String> newValue)
+    {
+        String colName = newValue.getValue();
+
+        myScrollPane.setContent(new GridBuilder(90, recordMap.get(colName), myPanelModel, "COLLECTION", null));
+    }
+
+    /**
+     * Changes the Icon Display Grid from Grid to List.
+     *
+     * @param choice the selected toggle.
+     */
+    static void changeTop(boolean choice)
+    {
+        // StackPane stackPane = new StackPane();
+        // ObservableList<Node> childs = stackPane.getChildren();
+        //
+        // Node grid = childs.get(1);
+        // Node list = childs.get(0);
+        // if (choice)
+        // {
+        // grid.setVisible(false);
+        // list.setVisible(true);
+        // }
+        // else
+        // {
+        // list.setVisible(false);
+        // grid.setVisible(true);
+        // }
+    }
+
+    /**
+     * Load from file.
+     *
+     * @param collectionName the collection name
+     * @param subCatName the sub cat name
+     */
+    public void loadFromFile(String collectionName, String subCatName)
+    {
+        File result = ImageUtil.showImageFileChooser("Choose Icon File", myOwner,
+                myPanelModel.getToolBox().getPreferencesRegistry());
+        if (result != null)
+        {
+            try
+            {
+                System.out.println("the Icon Url is : " + result.toURI().toURL());
+                System.out.println("loading from file under the name:  " + collectionName);
+                IconProvider provider = new DefaultIconProvider(result.toURI().toURL(), collectionName, null, "User");
+                myPanelModel.getMyIconRegistry().addIcon(provider, this);
+            }
+            catch (MalformedURLException e)
+            {
+            }
+        }
+    }
+
+    /**
+     * Adds the icons from folder.
+     */
+    private void addIconsFromFolder()
+    {
+
+        AddIconDialog iconImporter = new AddIconDialog(myOwner, myPanelModel);
+        iconImporter.setVisible(true);
+        iconImporter.addWindowListener(new WindowAdapter()
+        {
+            @Override
+            public void windowClosing(WindowEvent e)
+            {
+                System.out.println("WindowClosingDemo.windowClosing");
+                System.exit(0);
+            }
+        });
+    }
+}