package io.opensphere.mantle.transformer.impl.worker;

import java.util.Collection;
import java.util.Set;
import java.util.concurrent.locks.ReentrantLock;

import org.apache.log4j.Logger;

import io.opensphere.core.geometry.Geometry;
import io.opensphere.core.util.collections.CollectionUtilities;
import io.opensphere.core.util.collections.New;
import io.opensphere.core.util.lang.StringUtilities;
import io.opensphere.mantle.data.element.DataElement;
import io.opensphere.mantle.data.element.MapDataElement;
import io.opensphere.mantle.data.element.VisualizationState;
import io.opensphere.mantle.data.geom.MapGeometrySupport;
import io.opensphere.mantle.data.geom.factory.RenderPropertyPool;
import io.opensphere.mantle.data.geom.style.FeatureVisualizationStyle;
import io.opensphere.mantle.data.geom.style.impl.DefaultFeatureIndividualGeometryBuilderData;

/**
 * The Class BuildAndPublishGeometriesWorker.
 */
public class StyleBasedBuildAndPublishGeometriesWorker extends AbstractDataElementTransformerWorker
{
    /** Logger reference. */
    private static final Logger LOGGER = Logger.getLogger(StyleBasedBuildAndPublishGeometriesWorker.class);

    /** The ids. */
    private final long[] myIds;

    /** The map data elements. */
    private final Collection<? extends MapDataElement> myMapDataElements;

    /** The Multi feature geometry build helper. */
    private final MultiFeatureGeometryBuildHelper myMultiFeatureGeometryBuildHelper;

    /** The Style data element transformer worker data provider. */
    private final StyleDataElementTransformerWorkerDataProvider myStyleDataElementTransformerWorkerDataProvider;

    /**
     * Instantiates a new builds the and publish geometries.
     *
     * @param provider the {@link StyleDataElementTransformerWorkerDataProvider}
     * @param ids the ids
     * @param mapDataElements the map data elements
     */
    public StyleBasedBuildAndPublishGeometriesWorker(StyleDataElementTransformerWorkerDataProvider provider, long[] ids,
            Collection<? extends MapDataElement> mapDataElements)
    {
        super(provider);
        myStyleDataElementTransformerWorkerDataProvider = provider;
        myIds = ids.clone();
        myMapDataElements = mapDataElements;
        myMultiFeatureGeometryBuildHelper = new MultiFeatureGeometryBuildHelper();
    }

    @Override
    public void run()
    {
        try
        {
            getProvider().getUpdateTaskActivity().registerUpdateInProgress(getProvider().getUpdateSource());
            if (LOGGER.isDebugEnabled())
            {
                LOGGER.debug(
                        "StyleBasedBuildAndPublishGeometriesWorker: Starting Geometry Add For " + myIds.length + " features");
            }
            long zero = System.nanoTime();
            long st = System.nanoTime();
            Set<Geometry> visGeometrySet = New.set(myIds.length);
            Set<Geometry> hiddenGeometrySet = New.set(myIds.length);
            VisualizationState defaultVSState = new VisualizationState(true);
            int index = 0;
            MapGeometrySupport mgs = null;
            VisualizationState vs = null;
            RenderPropertyPool rpPool = createPool();

            DefaultFeatureIndividualGeometryBuilderData builderData = new DefaultFeatureIndividualGeometryBuilderData();
            for (MapDataElement mde : myMapDataElements)
            {
                if (myIds[index] != DataElement.FILTERED)
                {
                    vs = mde.getVisualizationState() == null ? defaultVSState : mde.getVisualizationState();
                    mgs = mde.getMapGeometrySupport();
                    FeatureVisualizationStyle style = myStyleDataElementTransformerWorkerDataProvider.getStyle(mgs,
                            mde.getIdInCache());
                    if (style != null)
                    {
                        long mgsTypeId = myStyleDataElementTransformerWorkerDataProvider.getMGSTypeId(mgs);
                        long geomId = myStyleDataElementTransformerWorkerDataProvider.getCombinedId(mgsTypeId, myIds[index]);
                        builderData.set(myIds[index], geomId, getProvider().getDataType(), vs, mgs, mde.getMetaData());

                        if (builderData.getMGS() != null)
                        {
                            Set<Geometry> setToUse = vs.isVisible() ? visGeometrySet : hiddenGeometrySet;
                            createGeometries(rpPool, builderData, style, setToUse);
                        }
                    }
                }
                index++;
            }
            myMultiFeatureGeometryBuildHelper.createMultiFeatureGeometries(visGeometrySet, rpPool);
            myMultiFeatureGeometryBuildHelper.clear();

            if (LOGGER.isTraceEnabled())
            {
                LOGGER.trace("StyleBasedBuildAndPublishGeometriesWorker: RenderPropertyPoolSize: " + rpPool.size());
            }
            rpPool.clearPool();
            long ed = System.nanoTime();
            if (LOGGER.isDebugEnabled())
            {
                int total = visGeometrySet.size() + hiddenGeometrySet.size();
                LOGGER.debug(StringUtilities.formatTimingMessage(
                        "Built " + total + " geometries (" + visGeometrySet.size() + "/" + hiddenGeometrySet.size() + ") in ",
                        ed - st));
            }

            updateProviderGeometrySets(visGeometrySet, hiddenGeometrySet);

            publishGeometries(visGeometrySet);

            ed = System.nanoTime();
            if (LOGGER.isDebugEnabled())
            {
                LOGGER.debug(StringUtilities.formatTimingMessage("Overall Geometry Update Took: ", ed - zero));
            }
        }
        finally
        {
            getProvider().getUpdateTaskActivity().unregisterUpdateInProgress(getProvider().getUpdateSource());
        }
    }

    /**
     * Create the geometries.
     *
     * @param rpPool The pool of render properties.
     * @param builderData The geometry builder data.
     * @param style The visualization style.
     * @param setToUse The set to add the geometries to.
     */
    private void createGeometries(RenderPropertyPool rpPool, DefaultFeatureIndividualGeometryBuilderData builderData,
            FeatureVisualizationStyle style, Set<Geometry> setToUse)
    {
        if (style.getAppliesTo().isIndividualElements())
        {
            style.createIndividualGeometry(setToUse, builderData, rpPool);
        }
        else
        {
            myMultiFeatureGeometryBuildHelper.addBuilderData(style, builderData);
        }
        if (builderData.getMGS().hasChildren())
        {
            createGeometriesForChildren(setToUse, builderData, rpPool);
        }
    }

    /**
     * Creates the geometries for children.
     *
     * @param setToAddTo the set to add resultant geometries to.
     * @param bd the {@link DefaultFeatureIndividualGeometryBuilderData}
     * @param rpPool the {@link RenderPropertyPool}
     */
    private void createGeometriesForChildren(Set<Geometry> setToAddTo, DefaultFeatureIndividualGeometryBuilderData bd,
            RenderPropertyPool rpPool)
    {
        for (MapGeometrySupport child : bd.getMGS().getChildren())
        {
            if (child != null)
            {
                FeatureVisualizationStyle style = myStyleDataElementTransformerWorkerDataProvider.getStyle(child,
                        bd.getElementId());
                long mgsTypeId = myStyleDataElementTransformerWorkerDataProvider.getMGSTypeId(child);
                long geomId = myStyleDataElementTransformerWorkerDataProvider.getCombinedId(mgsTypeId, bd.getElementId());
                bd.setGeomId(geomId);
                bd.setMGS(child);
                if (style != null)
                {
                    if (style.getAppliesTo().isIndividualElements())
                    {
                        style.createIndividualGeometry(setToAddTo, bd, rpPool);
                    }
                    else
                    {
                        myMultiFeatureGeometryBuildHelper.addBuilderData(style, bd);
                    }
                }
                if (child.hasChildren())
                {
                    createGeometriesForChildren(setToAddTo, bd, rpPool);
                }
            }
        }
    }

    /**
     * Update provider geometry sets.
     *
     * @param visGeometrySet the vis geometry set
     * @param hiddenGeometrySet the hidden geometry set
     */
    private void updateProviderGeometrySets(Set<Geometry> visGeometrySet, Set<Geometry> hiddenGeometrySet)
    {
        ReentrantLock lock = getProvider().getGeometrySetLock();
        lock.lock();
        try
        {
            getProvider().getIdSet().addAll(CollectionUtilities.listView(myIds));
            // Remove this to ensure we don't have filtered ids in the id
            // set.
<<<<<<< HEAD
            getProvider().getIdSet().remove(DataElement.FILTERED_AS_LONG.longValue());
=======
            getProvider().getIdSet().remove(DataElement.FILTERED);
>>>>>>> f0c488b4
            getProvider().getGeometrySet().addAll(visGeometrySet);
            getProvider().getHiddenGeometrySet().addAll(hiddenGeometrySet);

            // Adjust hidden state of render properties to match data type.
            if (!getProvider().getDataType().isVisible())
            {
                AllVisibilityRenderPropertyUpdator visPropertyUpdator = new AllVisibilityRenderPropertyUpdator(getProvider(),
                        getProvider().getDataType().isVisible());
                visPropertyUpdator.run();
            }

            // Adjust opacity of all color render properties to match data
            // type.
            if (getProvider().getDataType().getBasicVisualizationInfo() != null
                    && getProvider().getDataType().getBasicVisualizationInfo().getDefaultTypeColor().getAlpha() != 255)
            {
                ColorAllRenderPropertyUpdator alphaUpdator = new ColorAllRenderPropertyUpdator(getProvider(),
                        getProvider().getDataType().getBasicVisualizationInfo().getDefaultTypeColor(), true);
                alphaUpdator.run();
            }
        }
        finally
        {
            lock.unlock();
        }
    }
}
<|MERGE_RESOLUTION|>--- conflicted
+++ resolved
@@ -1,246 +1,242 @@
-package io.opensphere.mantle.transformer.impl.worker;
-
-import java.util.Collection;
-import java.util.Set;
-import java.util.concurrent.locks.ReentrantLock;
-
-import org.apache.log4j.Logger;
-
-import io.opensphere.core.geometry.Geometry;
-import io.opensphere.core.util.collections.CollectionUtilities;
-import io.opensphere.core.util.collections.New;
-import io.opensphere.core.util.lang.StringUtilities;
-import io.opensphere.mantle.data.element.DataElement;
-import io.opensphere.mantle.data.element.MapDataElement;
-import io.opensphere.mantle.data.element.VisualizationState;
-import io.opensphere.mantle.data.geom.MapGeometrySupport;
-import io.opensphere.mantle.data.geom.factory.RenderPropertyPool;
-import io.opensphere.mantle.data.geom.style.FeatureVisualizationStyle;
-import io.opensphere.mantle.data.geom.style.impl.DefaultFeatureIndividualGeometryBuilderData;
-
-/**
- * The Class BuildAndPublishGeometriesWorker.
- */
-public class StyleBasedBuildAndPublishGeometriesWorker extends AbstractDataElementTransformerWorker
-{
-    /** Logger reference. */
-    private static final Logger LOGGER = Logger.getLogger(StyleBasedBuildAndPublishGeometriesWorker.class);
-
-    /** The ids. */
-    private final long[] myIds;
-
-    /** The map data elements. */
-    private final Collection<? extends MapDataElement> myMapDataElements;
-
-    /** The Multi feature geometry build helper. */
-    private final MultiFeatureGeometryBuildHelper myMultiFeatureGeometryBuildHelper;
-
-    /** The Style data element transformer worker data provider. */
-    private final StyleDataElementTransformerWorkerDataProvider myStyleDataElementTransformerWorkerDataProvider;
-
-    /**
-     * Instantiates a new builds the and publish geometries.
-     *
-     * @param provider the {@link StyleDataElementTransformerWorkerDataProvider}
-     * @param ids the ids
-     * @param mapDataElements the map data elements
-     */
-    public StyleBasedBuildAndPublishGeometriesWorker(StyleDataElementTransformerWorkerDataProvider provider, long[] ids,
-            Collection<? extends MapDataElement> mapDataElements)
-    {
-        super(provider);
-        myStyleDataElementTransformerWorkerDataProvider = provider;
-        myIds = ids.clone();
-        myMapDataElements = mapDataElements;
-        myMultiFeatureGeometryBuildHelper = new MultiFeatureGeometryBuildHelper();
-    }
-
-    @Override
-    public void run()
-    {
-        try
-        {
-            getProvider().getUpdateTaskActivity().registerUpdateInProgress(getProvider().getUpdateSource());
-            if (LOGGER.isDebugEnabled())
-            {
-                LOGGER.debug(
-                        "StyleBasedBuildAndPublishGeometriesWorker: Starting Geometry Add For " + myIds.length + " features");
-            }
-            long zero = System.nanoTime();
-            long st = System.nanoTime();
-            Set<Geometry> visGeometrySet = New.set(myIds.length);
-            Set<Geometry> hiddenGeometrySet = New.set(myIds.length);
-            VisualizationState defaultVSState = new VisualizationState(true);
-            int index = 0;
-            MapGeometrySupport mgs = null;
-            VisualizationState vs = null;
-            RenderPropertyPool rpPool = createPool();
-
-            DefaultFeatureIndividualGeometryBuilderData builderData = new DefaultFeatureIndividualGeometryBuilderData();
-            for (MapDataElement mde : myMapDataElements)
-            {
-                if (myIds[index] != DataElement.FILTERED)
-                {
-                    vs = mde.getVisualizationState() == null ? defaultVSState : mde.getVisualizationState();
-                    mgs = mde.getMapGeometrySupport();
-                    FeatureVisualizationStyle style = myStyleDataElementTransformerWorkerDataProvider.getStyle(mgs,
-                            mde.getIdInCache());
-                    if (style != null)
-                    {
-                        long mgsTypeId = myStyleDataElementTransformerWorkerDataProvider.getMGSTypeId(mgs);
-                        long geomId = myStyleDataElementTransformerWorkerDataProvider.getCombinedId(mgsTypeId, myIds[index]);
-                        builderData.set(myIds[index], geomId, getProvider().getDataType(), vs, mgs, mde.getMetaData());
-
-                        if (builderData.getMGS() != null)
-                        {
-                            Set<Geometry> setToUse = vs.isVisible() ? visGeometrySet : hiddenGeometrySet;
-                            createGeometries(rpPool, builderData, style, setToUse);
-                        }
-                    }
-                }
-                index++;
-            }
-            myMultiFeatureGeometryBuildHelper.createMultiFeatureGeometries(visGeometrySet, rpPool);
-            myMultiFeatureGeometryBuildHelper.clear();
-
-            if (LOGGER.isTraceEnabled())
-            {
-                LOGGER.trace("StyleBasedBuildAndPublishGeometriesWorker: RenderPropertyPoolSize: " + rpPool.size());
-            }
-            rpPool.clearPool();
-            long ed = System.nanoTime();
-            if (LOGGER.isDebugEnabled())
-            {
-                int total = visGeometrySet.size() + hiddenGeometrySet.size();
-                LOGGER.debug(StringUtilities.formatTimingMessage(
-                        "Built " + total + " geometries (" + visGeometrySet.size() + "/" + hiddenGeometrySet.size() + ") in ",
-                        ed - st));
-            }
-
-            updateProviderGeometrySets(visGeometrySet, hiddenGeometrySet);
-
-            publishGeometries(visGeometrySet);
-
-            ed = System.nanoTime();
-            if (LOGGER.isDebugEnabled())
-            {
-                LOGGER.debug(StringUtilities.formatTimingMessage("Overall Geometry Update Took: ", ed - zero));
-            }
-        }
-        finally
-        {
-            getProvider().getUpdateTaskActivity().unregisterUpdateInProgress(getProvider().getUpdateSource());
-        }
-    }
-
-    /**
-     * Create the geometries.
-     *
-     * @param rpPool The pool of render properties.
-     * @param builderData The geometry builder data.
-     * @param style The visualization style.
-     * @param setToUse The set to add the geometries to.
-     */
-    private void createGeometries(RenderPropertyPool rpPool, DefaultFeatureIndividualGeometryBuilderData builderData,
-            FeatureVisualizationStyle style, Set<Geometry> setToUse)
-    {
-        if (style.getAppliesTo().isIndividualElements())
-        {
-            style.createIndividualGeometry(setToUse, builderData, rpPool);
-        }
-        else
-        {
-            myMultiFeatureGeometryBuildHelper.addBuilderData(style, builderData);
-        }
-        if (builderData.getMGS().hasChildren())
-        {
-            createGeometriesForChildren(setToUse, builderData, rpPool);
-        }
-    }
-
-    /**
-     * Creates the geometries for children.
-     *
-     * @param setToAddTo the set to add resultant geometries to.
-     * @param bd the {@link DefaultFeatureIndividualGeometryBuilderData}
-     * @param rpPool the {@link RenderPropertyPool}
-     */
-    private void createGeometriesForChildren(Set<Geometry> setToAddTo, DefaultFeatureIndividualGeometryBuilderData bd,
-            RenderPropertyPool rpPool)
-    {
-        for (MapGeometrySupport child : bd.getMGS().getChildren())
-        {
-            if (child != null)
-            {
-                FeatureVisualizationStyle style = myStyleDataElementTransformerWorkerDataProvider.getStyle(child,
-                        bd.getElementId());
-                long mgsTypeId = myStyleDataElementTransformerWorkerDataProvider.getMGSTypeId(child);
-                long geomId = myStyleDataElementTransformerWorkerDataProvider.getCombinedId(mgsTypeId, bd.getElementId());
-                bd.setGeomId(geomId);
-                bd.setMGS(child);
-                if (style != null)
-                {
-                    if (style.getAppliesTo().isIndividualElements())
-                    {
-                        style.createIndividualGeometry(setToAddTo, bd, rpPool);
-                    }
-                    else
-                    {
-                        myMultiFeatureGeometryBuildHelper.addBuilderData(style, bd);
-                    }
-                }
-                if (child.hasChildren())
-                {
-                    createGeometriesForChildren(setToAddTo, bd, rpPool);
-                }
-            }
-        }
-    }
-
-    /**
-     * Update provider geometry sets.
-     *
-     * @param visGeometrySet the vis geometry set
-     * @param hiddenGeometrySet the hidden geometry set
-     */
-    private void updateProviderGeometrySets(Set<Geometry> visGeometrySet, Set<Geometry> hiddenGeometrySet)
-    {
-        ReentrantLock lock = getProvider().getGeometrySetLock();
-        lock.lock();
-        try
-        {
-            getProvider().getIdSet().addAll(CollectionUtilities.listView(myIds));
-            // Remove this to ensure we don't have filtered ids in the id
-            // set.
-<<<<<<< HEAD
-            getProvider().getIdSet().remove(DataElement.FILTERED_AS_LONG.longValue());
-=======
-            getProvider().getIdSet().remove(DataElement.FILTERED);
->>>>>>> f0c488b4
-            getProvider().getGeometrySet().addAll(visGeometrySet);
-            getProvider().getHiddenGeometrySet().addAll(hiddenGeometrySet);
-
-            // Adjust hidden state of render properties to match data type.
-            if (!getProvider().getDataType().isVisible())
-            {
-                AllVisibilityRenderPropertyUpdator visPropertyUpdator = new AllVisibilityRenderPropertyUpdator(getProvider(),
-                        getProvider().getDataType().isVisible());
-                visPropertyUpdator.run();
-            }
-
-            // Adjust opacity of all color render properties to match data
-            // type.
-            if (getProvider().getDataType().getBasicVisualizationInfo() != null
-                    && getProvider().getDataType().getBasicVisualizationInfo().getDefaultTypeColor().getAlpha() != 255)
-            {
-                ColorAllRenderPropertyUpdator alphaUpdator = new ColorAllRenderPropertyUpdator(getProvider(),
-                        getProvider().getDataType().getBasicVisualizationInfo().getDefaultTypeColor(), true);
-                alphaUpdator.run();
-            }
-        }
-        finally
-        {
-            lock.unlock();
-        }
-    }
-}
+package io.opensphere.mantle.transformer.impl.worker;
+
+import java.util.Collection;
+import java.util.Set;
+import java.util.concurrent.locks.ReentrantLock;
+
+import org.apache.log4j.Logger;
+
+import io.opensphere.core.geometry.Geometry;
+import io.opensphere.core.util.collections.CollectionUtilities;
+import io.opensphere.core.util.collections.New;
+import io.opensphere.core.util.lang.StringUtilities;
+import io.opensphere.mantle.data.element.DataElement;
+import io.opensphere.mantle.data.element.MapDataElement;
+import io.opensphere.mantle.data.element.VisualizationState;
+import io.opensphere.mantle.data.geom.MapGeometrySupport;
+import io.opensphere.mantle.data.geom.factory.RenderPropertyPool;
+import io.opensphere.mantle.data.geom.style.FeatureVisualizationStyle;
+import io.opensphere.mantle.data.geom.style.impl.DefaultFeatureIndividualGeometryBuilderData;
+
+/**
+ * The Class BuildAndPublishGeometriesWorker.
+ */
+public class StyleBasedBuildAndPublishGeometriesWorker extends AbstractDataElementTransformerWorker
+{
+    /** Logger reference. */
+    private static final Logger LOGGER = Logger.getLogger(StyleBasedBuildAndPublishGeometriesWorker.class);
+
+    /** The ids. */
+    private final long[] myIds;
+
+    /** The map data elements. */
+    private final Collection<? extends MapDataElement> myMapDataElements;
+
+    /** The Multi feature geometry build helper. */
+    private final MultiFeatureGeometryBuildHelper myMultiFeatureGeometryBuildHelper;
+
+    /** The Style data element transformer worker data provider. */
+    private final StyleDataElementTransformerWorkerDataProvider myStyleDataElementTransformerWorkerDataProvider;
+
+    /**
+     * Instantiates a new builds the and publish geometries.
+     *
+     * @param provider the {@link StyleDataElementTransformerWorkerDataProvider}
+     * @param ids the ids
+     * @param mapDataElements the map data elements
+     */
+    public StyleBasedBuildAndPublishGeometriesWorker(StyleDataElementTransformerWorkerDataProvider provider, long[] ids,
+            Collection<? extends MapDataElement> mapDataElements)
+    {
+        super(provider);
+        myStyleDataElementTransformerWorkerDataProvider = provider;
+        myIds = ids.clone();
+        myMapDataElements = mapDataElements;
+        myMultiFeatureGeometryBuildHelper = new MultiFeatureGeometryBuildHelper();
+    }
+
+    @Override
+    public void run()
+    {
+        try
+        {
+            getProvider().getUpdateTaskActivity().registerUpdateInProgress(getProvider().getUpdateSource());
+            if (LOGGER.isDebugEnabled())
+            {
+                LOGGER.debug(
+                        "StyleBasedBuildAndPublishGeometriesWorker: Starting Geometry Add For " + myIds.length + " features");
+            }
+            long zero = System.nanoTime();
+            long st = System.nanoTime();
+            Set<Geometry> visGeometrySet = New.set(myIds.length);
+            Set<Geometry> hiddenGeometrySet = New.set(myIds.length);
+            VisualizationState defaultVSState = new VisualizationState(true);
+            int index = 0;
+            MapGeometrySupport mgs = null;
+            VisualizationState vs = null;
+            RenderPropertyPool rpPool = createPool();
+
+            DefaultFeatureIndividualGeometryBuilderData builderData = new DefaultFeatureIndividualGeometryBuilderData();
+            for (MapDataElement mde : myMapDataElements)
+            {
+                if (myIds[index] != DataElement.FILTERED)
+                {
+                    vs = mde.getVisualizationState() == null ? defaultVSState : mde.getVisualizationState();
+                    mgs = mde.getMapGeometrySupport();
+                    FeatureVisualizationStyle style = myStyleDataElementTransformerWorkerDataProvider.getStyle(mgs,
+                            mde.getIdInCache());
+                    if (style != null)
+                    {
+                        long mgsTypeId = myStyleDataElementTransformerWorkerDataProvider.getMGSTypeId(mgs);
+                        long geomId = myStyleDataElementTransformerWorkerDataProvider.getCombinedId(mgsTypeId, myIds[index]);
+                        builderData.set(myIds[index], geomId, getProvider().getDataType(), vs, mgs, mde.getMetaData());
+
+                        if (builderData.getMGS() != null)
+                        {
+                            Set<Geometry> setToUse = vs.isVisible() ? visGeometrySet : hiddenGeometrySet;
+                            createGeometries(rpPool, builderData, style, setToUse);
+                        }
+                    }
+                }
+                index++;
+            }
+            myMultiFeatureGeometryBuildHelper.createMultiFeatureGeometries(visGeometrySet, rpPool);
+            myMultiFeatureGeometryBuildHelper.clear();
+
+            if (LOGGER.isTraceEnabled())
+            {
+                LOGGER.trace("StyleBasedBuildAndPublishGeometriesWorker: RenderPropertyPoolSize: " + rpPool.size());
+            }
+            rpPool.clearPool();
+            long ed = System.nanoTime();
+            if (LOGGER.isDebugEnabled())
+            {
+                int total = visGeometrySet.size() + hiddenGeometrySet.size();
+                LOGGER.debug(StringUtilities.formatTimingMessage(
+                        "Built " + total + " geometries (" + visGeometrySet.size() + "/" + hiddenGeometrySet.size() + ") in ",
+                        ed - st));
+            }
+
+            updateProviderGeometrySets(visGeometrySet, hiddenGeometrySet);
+
+            publishGeometries(visGeometrySet);
+
+            ed = System.nanoTime();
+            if (LOGGER.isDebugEnabled())
+            {
+                LOGGER.debug(StringUtilities.formatTimingMessage("Overall Geometry Update Took: ", ed - zero));
+            }
+        }
+        finally
+        {
+            getProvider().getUpdateTaskActivity().unregisterUpdateInProgress(getProvider().getUpdateSource());
+        }
+    }
+
+    /**
+     * Create the geometries.
+     *
+     * @param rpPool The pool of render properties.
+     * @param builderData The geometry builder data.
+     * @param style The visualization style.
+     * @param setToUse The set to add the geometries to.
+     */
+    private void createGeometries(RenderPropertyPool rpPool, DefaultFeatureIndividualGeometryBuilderData builderData,
+            FeatureVisualizationStyle style, Set<Geometry> setToUse)
+    {
+        if (style.getAppliesTo().isIndividualElements())
+        {
+            style.createIndividualGeometry(setToUse, builderData, rpPool);
+        }
+        else
+        {
+            myMultiFeatureGeometryBuildHelper.addBuilderData(style, builderData);
+        }
+        if (builderData.getMGS().hasChildren())
+        {
+            createGeometriesForChildren(setToUse, builderData, rpPool);
+        }
+    }
+
+    /**
+     * Creates the geometries for children.
+     *
+     * @param setToAddTo the set to add resultant geometries to.
+     * @param bd the {@link DefaultFeatureIndividualGeometryBuilderData}
+     * @param rpPool the {@link RenderPropertyPool}
+     */
+    private void createGeometriesForChildren(Set<Geometry> setToAddTo, DefaultFeatureIndividualGeometryBuilderData bd,
+            RenderPropertyPool rpPool)
+    {
+        for (MapGeometrySupport child : bd.getMGS().getChildren())
+        {
+            if (child != null)
+            {
+                FeatureVisualizationStyle style = myStyleDataElementTransformerWorkerDataProvider.getStyle(child,
+                        bd.getElementId());
+                long mgsTypeId = myStyleDataElementTransformerWorkerDataProvider.getMGSTypeId(child);
+                long geomId = myStyleDataElementTransformerWorkerDataProvider.getCombinedId(mgsTypeId, bd.getElementId());
+                bd.setGeomId(geomId);
+                bd.setMGS(child);
+                if (style != null)
+                {
+                    if (style.getAppliesTo().isIndividualElements())
+                    {
+                        style.createIndividualGeometry(setToAddTo, bd, rpPool);
+                    }
+                    else
+                    {
+                        myMultiFeatureGeometryBuildHelper.addBuilderData(style, bd);
+                    }
+                }
+                if (child.hasChildren())
+                {
+                    createGeometriesForChildren(setToAddTo, bd, rpPool);
+                }
+            }
+        }
+    }
+
+    /**
+     * Update provider geometry sets.
+     *
+     * @param visGeometrySet the vis geometry set
+     * @param hiddenGeometrySet the hidden geometry set
+     */
+    private void updateProviderGeometrySets(Set<Geometry> visGeometrySet, Set<Geometry> hiddenGeometrySet)
+    {
+        ReentrantLock lock = getProvider().getGeometrySetLock();
+        lock.lock();
+        try
+        {
+            getProvider().getIdSet().addAll(CollectionUtilities.listView(myIds));
+            // Remove this to ensure we don't have filtered ids in the id
+            // set.
+            getProvider().getIdSet().remove(DataElement.FILTERED);
+            getProvider().getGeometrySet().addAll(visGeometrySet);
+            getProvider().getHiddenGeometrySet().addAll(hiddenGeometrySet);
+
+            // Adjust hidden state of render properties to match data type.
+            if (!getProvider().getDataType().isVisible())
+            {
+                AllVisibilityRenderPropertyUpdator visPropertyUpdator = new AllVisibilityRenderPropertyUpdator(getProvider(),
+                        getProvider().getDataType().isVisible());
+                visPropertyUpdator.run();
+            }
+
+            // Adjust opacity of all color render properties to match data
+            // type.
+            if (getProvider().getDataType().getBasicVisualizationInfo() != null
+                    && getProvider().getDataType().getBasicVisualizationInfo().getDefaultTypeColor().getAlpha() != 255)
+            {
+                ColorAllRenderPropertyUpdator alphaUpdator = new ColorAllRenderPropertyUpdator(getProvider(),
+                        getProvider().getDataType().getBasicVisualizationInfo().getDefaultTypeColor(), true);
+                alphaUpdator.run();
+            }
+        }
+        finally
+        {
+            lock.unlock();
+        }
+    }
+}