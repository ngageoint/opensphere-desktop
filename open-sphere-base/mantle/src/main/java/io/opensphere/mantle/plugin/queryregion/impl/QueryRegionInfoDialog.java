--- conflicted
+++ resolved
@@ -1,175 +1,163 @@
-package io.opensphere.mantle.plugin.queryregion.impl;
-
-import java.awt.Window;
-import java.util.function.Consumer;
-
-import javax.swing.JDialog;
-
-import io.opensphere.core.datafilter.DataFilterGroup;
-import io.opensphere.core.datafilter.DataFilterRegistry;
-import io.opensphere.core.util.fx.FXUtilities;
-import io.opensphere.mantle.controller.DataGroupController;
-import io.opensphere.mantle.data.DataTypeInfo;
-import io.opensphere.mantle.plugin.queryregion.QueryRegion;
-import javafx.application.Platform;
-import javafx.embed.swing.JFXPanel;
-import javafx.scene.Scene;
-import javafx.scene.control.TreeCell;
-import javafx.scene.control.TreeItem;
-import javafx.scene.control.TreeView;
-import javafx.scene.input.MouseEvent;
-
-/** Dialog that shows information about a query region. */
-public class QueryRegionInfoDialog extends JDialog
-{
-    /** Serial version UID. */
-    private static final long serialVersionUID = 1L;
-
-    /** The data filter registry. */
-    private final DataFilterRegistry myDataFilterRegistry;
-
-    /** The data group controller. */
-    private final DataGroupController myDataGroupController;
-
-    /** The region. */
-    private final QueryRegion myRegion;
-
-    /**
-     * Constructor.
-     *
-     * @param parent The parent window.
-     * @param region The region.
-     * @param dataGroupController The data group controller.
-     * @param dataFilterRegistry The data filter registry.
-     */
-    public QueryRegionInfoDialog(Window parent, QueryRegion region, DataGroupController dataGroupController,
-            DataFilterRegistry dataFilterRegistry)
-    {
-        super(parent);
-        myRegion = region;
-        myDataGroupController = dataGroupController;
-        myDataFilterRegistry = dataFilterRegistry;
-    }
-
-    /**
-     * Show the dialog.
-     */
-    public void buildAndShow()
-    {
-        setLocationRelativeTo(getParent());
-        setSize(400, 400);
-
-        JFXPanel panel = new JFXPanel();
-        setContentPane(panel);
-        setVisible(true);
-
-        Runnable showRunner = new Runnable()
-        {
-            @Override
-            public void run()
-            {
-                TreeItem<Object> root = new TreeItem<>("Layers for Query Region");
-                root.setExpanded(true);
-
-                myRegion.getTypeKeyToFilterMap().forEach((k, v) ->
-                {
-                    DataTypeInfo dti = myDataGroupController.findMemberById(k);
-                    if (dti != null)
-                    {
-                        TreeItem<Object> layerNode = new TreeItem<>(dti);
-                        Consumer<Object> filterAdder = o -> layerNode.getChildren().add(new TreeItem<>(o));
-                        if (v != null)
-                        {
-                            if (v.getFilterGroup().getGroups().isEmpty())
-                            {
-                                filterAdder.accept(v.getFilterGroup());
-                            }
-                            else
-                            {
-                                v.getFilterGroup().getGroups().forEach(filterAdder);
-                            }
-                        }
-                        root.getChildren().add(layerNode);
-                    }
-                });
-                TreeView<Object> tree = new TreeView<>(root);
-                tree.setCellFactory(v -> new TreeCellExtension());
-                tree.setOnMouseClicked(e -> handleMouseClick(myDataFilterRegistry, tree, e));
-
-                Scene scene = new Scene(tree);
-                FXUtilities.addDesktopStyle(scene);
-
-                panel.setScene(scene);
-            }
-        };
-
-<<<<<<< HEAD
-        try
-        {
-            Platform.startup(showRunner);
-        }
-        catch (IllegalStateException e)
-        {
-            // Platform has already started; ignore
-            Platform.runLater(showRunner);
-        }
-=======
-        Platform.runLater(showRunner);
->>>>>>> 3972c03d
-    }
-
-    /**
-     * Handle mouse click.
-     *
-     * @param dataFilterRegistry The data filter registry.
-     * @param tree The tree.
-     * @param event The mouse event.
-     */
-    protected void handleMouseClick(DataFilterRegistry dataFilterRegistry, TreeView<Object> tree, MouseEvent event)
-    {
-        if (event.getClickCount() == 2)
-        {
-            TreeItem<Object> item = tree.getSelectionModel().getSelectedItem();
-            DataFilterGroup filter = item != null && item.getValue() instanceof DataFilterGroup ? (DataFilterGroup)item.getValue()
-                    : null;
-            while (item != null && !(item.getValue() instanceof DataTypeInfo))
-            {
-                item = item.getParent();
-            }
-            if (item != null)
-            {
-                DataTypeInfo type = (DataTypeInfo)item.getValue();
-                dataFilterRegistry.showEditor(type.getTypeKey(), filter);
-            }
-            event.consume();
-        }
-    }
-
-    /** Tree cell that knows how to show my stuff. */
-    private static final class TreeCellExtension extends TreeCell<Object>
-    {
-        @Override
-        protected void updateItem(Object item, boolean empty)
-        {
-            super.updateItem(item, empty);
-
-            if (empty || item == null)
-            {
-                setText(null);
-                setGraphic(null);
-            }
-            else if (item instanceof DataTypeInfo)
-            {
-                setText(((DataTypeInfo)item).getSourcePrefixAndDisplayNameCombo());
-            }
-            else if (item instanceof DataFilterGroup)
-            {
-                setText(((DataFilterGroup)item).getName());
-            }
-            else
-            {
-                setText(item.toString());
-            }
-        }
-    }
-}
+package io.opensphere.mantle.plugin.queryregion.impl;
+
+import java.awt.Window;
+import java.util.function.Consumer;
+
+import javax.swing.JDialog;
+
+import io.opensphere.core.datafilter.DataFilterGroup;
+import io.opensphere.core.datafilter.DataFilterRegistry;
+import io.opensphere.core.util.fx.FXUtilities;
+import io.opensphere.mantle.controller.DataGroupController;
+import io.opensphere.mantle.data.DataTypeInfo;
+import io.opensphere.mantle.plugin.queryregion.QueryRegion;
+import javafx.application.Platform;
+import javafx.embed.swing.JFXPanel;
+import javafx.scene.Scene;
+import javafx.scene.control.TreeCell;
+import javafx.scene.control.TreeItem;
+import javafx.scene.control.TreeView;
+import javafx.scene.input.MouseEvent;
+
+/** Dialog that shows information about a query region. */
+public class QueryRegionInfoDialog extends JDialog
+{
+    /** Serial version UID. */
+    private static final long serialVersionUID = 1L;
+
+    /** The data filter registry. */
+    private final DataFilterRegistry myDataFilterRegistry;
+
+    /** The data group controller. */
+    private final DataGroupController myDataGroupController;
+
+    /** The region. */
+    private final QueryRegion myRegion;
+
+    /**
+     * Constructor.
+     *
+     * @param parent The parent window.
+     * @param region The region.
+     * @param dataGroupController The data group controller.
+     * @param dataFilterRegistry The data filter registry.
+     */
+    public QueryRegionInfoDialog(Window parent, QueryRegion region, DataGroupController dataGroupController,
+            DataFilterRegistry dataFilterRegistry)
+    {
+        super(parent);
+        myRegion = region;
+        myDataGroupController = dataGroupController;
+        myDataFilterRegistry = dataFilterRegistry;
+    }
+
+    /**
+     * Show the dialog.
+     */
+    public void buildAndShow()
+    {
+        setLocationRelativeTo(getParent());
+        setSize(400, 400);
+
+        JFXPanel panel = new JFXPanel();
+        setContentPane(panel);
+        setVisible(true);
+
+        Runnable showRunner = new Runnable()
+        {
+            @Override
+            public void run()
+            {
+                TreeItem<Object> root = new TreeItem<>("Layers for Query Region");
+                root.setExpanded(true);
+
+                myRegion.getTypeKeyToFilterMap().forEach((k, v) ->
+                {
+                    DataTypeInfo dti = myDataGroupController.findMemberById(k);
+                    if (dti != null)
+                    {
+                        TreeItem<Object> layerNode = new TreeItem<>(dti);
+                        Consumer<Object> filterAdder = o -> layerNode.getChildren().add(new TreeItem<>(o));
+                        if (v != null)
+                        {
+                            if (v.getFilterGroup().getGroups().isEmpty())
+                            {
+                                filterAdder.accept(v.getFilterGroup());
+                            }
+                            else
+                            {
+                                v.getFilterGroup().getGroups().forEach(filterAdder);
+                            }
+                        }
+                        root.getChildren().add(layerNode);
+                    }
+                });
+                TreeView<Object> tree = new TreeView<>(root);
+                tree.setCellFactory(v -> new TreeCellExtension());
+                tree.setOnMouseClicked(e -> handleMouseClick(myDataFilterRegistry, tree, e));
+
+                Scene scene = new Scene(tree);
+                FXUtilities.addDesktopStyle(scene);
+
+                panel.setScene(scene);
+            }
+        };
+
+        Platform.runLater(showRunner);
+    }
+
+    /**
+     * Handle mouse click.
+     *
+     * @param dataFilterRegistry The data filter registry.
+     * @param tree The tree.
+     * @param event The mouse event.
+     */
+    protected void handleMouseClick(DataFilterRegistry dataFilterRegistry, TreeView<Object> tree, MouseEvent event)
+    {
+        if (event.getClickCount() == 2)
+        {
+            TreeItem<Object> item = tree.getSelectionModel().getSelectedItem();
+            DataFilterGroup filter = item != null && item.getValue() instanceof DataFilterGroup ? (DataFilterGroup)item.getValue()
+                    : null;
+            while (item != null && !(item.getValue() instanceof DataTypeInfo))
+            {
+                item = item.getParent();
+            }
+            if (item != null)
+            {
+                DataTypeInfo type = (DataTypeInfo)item.getValue();
+                dataFilterRegistry.showEditor(type.getTypeKey(), filter);
+            }
+            event.consume();
+        }
+    }
+
+    /** Tree cell that knows how to show my stuff. */
+    private static final class TreeCellExtension extends TreeCell<Object>
+    {
+        @Override
+        protected void updateItem(Object item, boolean empty)
+        {
+            super.updateItem(item, empty);
+
+            if (empty || item == null)
+            {
+                setText(null);
+                setGraphic(null);
+            }
+            else if (item instanceof DataTypeInfo)
+            {
+                setText(((DataTypeInfo)item).getSourcePrefixAndDisplayNameCombo());
+            }
+            else if (item instanceof DataFilterGroup)
+            {
+                setText(((DataFilterGroup)item).getName());
+            }
+            else
+            {
+                setText(item.toString());
+            }
+        }
+    }
+}