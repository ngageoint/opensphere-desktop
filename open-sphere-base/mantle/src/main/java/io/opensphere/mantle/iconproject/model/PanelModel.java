package io.opensphere.mantle.iconproject.model;

import java.awt.Window;
import java.util.List;

import javafx.beans.property.IntegerProperty;
import javafx.beans.property.ObjectProperty;
import javafx.beans.property.SimpleIntegerProperty;
import javafx.beans.property.SimpleObjectProperty;

import io.opensphere.core.Toolbox;
import io.opensphere.mantle.icon.IconRecord;
import io.opensphere.mantle.icon.IconRegistry;

/** The model for the IconManagerFrame. */
public class PanelModel
{
    /** View set to default of Grid. */
    private final ObjectProperty<ViewStyle> viewType = new SimpleObjectProperty<>(this, "viewtype", ViewStyle.GRID);

    /** The selected icon to be used for the builder. */
    private IconRecord mySelectedIcon;

    /** The registry of icons. */
    private IconRegistry myIconRegistry;

    /** The toolbox. */
    private Toolbox myToolBox;

    /** The owner of this window. */
    private Window myOwner;

    /** The value used for the tilewidth. */
    private final IntegerProperty myTileWidth = new SimpleIntegerProperty(100);

    /** The import property. */
    private ImportProp myImportProps = new ImportProp();

    /** The icon record list. */
    private List<IconRecord> myIconRecordList;

    private ViewModel myViewModel;
<<<<<<< HEAD
=======


>>>>>>> c7bea35d

    /**
     * gets the icon display view type.
     *
     * @return viewType the chosen view.
     */
    public ObjectProperty<ViewStyle> getViewType()
    {
        return viewType;
    }

    /**
     * The getter for the IconRegistry.
     *
     * @return myIconRegistry the icon registry
     */
    public IconRegistry getMyIconRegistry()
    {
        return myIconRegistry;
    }

    /**
     * The getter for the tile width.
     *
     * @return myTileWidth the width of the tiles
     */
    public IntegerProperty getTileWidth()
    {
        return myTileWidth;
    }

    /**
     * Sets the myIconRegistry.
     *
     * @param theIconRegistry the icon registry
     */
    public void setMyIconRegistry(IconRegistry theIconRegistry)
    {
        myIconRegistry = theIconRegistry;
    }

    /**
     * Sets the toolbox.
     *
     * @param tb the toolbox
     */
    public void setToolBox(Toolbox tb)
    {
        myToolBox = tb;
    }

    /**
     * Gets the toolbox.
     *
     * @return the toolbox
     */
    public Toolbox getToolBox()
    {
        return myToolBox;
    }

    /**
     * Sets the window's owner.
     *
     * @param owner the window's owner
     */
    public void setOwner(Window owner)
    {
        myOwner = owner;
    }

    /**
     * Gets the window's owner.
     *
     * @return the window's owner
     */
    public Window getOwner()
    {
        return myOwner;
    }

    /**
     * Gets the import properties.
     *
     * @return the import properties
     */
    public ImportProp getImportProps()
    {
        return myImportProps;
    }

    /**
     * Sets the import properties.
     *
     * @param theImportProps the import properties
     */
    public void setImportProps(ImportProp theImportProps)
    {
        myImportProps = theImportProps;
    }

    /**
     * Gets the selected icon record.
     *
     * @return the selected icon record
     */
    public IconRecord getIconRecord()
    {
        return mySelectedIcon;
    }

    /**
     * Sets the selected icon.
     *
     * @param theSelectedIcon the selected icon
     */
    public void setIconRecord(IconRecord theSelectedIcon)
    {
        mySelectedIcon = theSelectedIcon;
    }

    /**
     * The getter for the icon record list.
     *
     * @return myIconRecordList the icon record list
     */
    public List<IconRecord> getRecordList()
    {
        return myIconRecordList;
    }

    /**
     * The setter for the icon record list.
     *
     * @param list the icon record list
     */
    public void setIconRecordList(List<IconRecord> list)
    {
        myIconRecordList = list;
    }

    public ViewModel getViewModel()
    {
        return myViewModel;
    }

    public void setViewModel(ViewModel theViewModel)
    {
        myViewModel = theViewModel;
    }

}
<|MERGE_RESOLUTION|>--- conflicted
+++ resolved
@@ -1,199 +1,194 @@
-package io.opensphere.mantle.iconproject.model;
-
-import java.awt.Window;
-import java.util.List;
-
-import javafx.beans.property.IntegerProperty;
-import javafx.beans.property.ObjectProperty;
-import javafx.beans.property.SimpleIntegerProperty;
-import javafx.beans.property.SimpleObjectProperty;
-
-import io.opensphere.core.Toolbox;
-import io.opensphere.mantle.icon.IconRecord;
-import io.opensphere.mantle.icon.IconRegistry;
-
-/** The model for the IconManagerFrame. */
-public class PanelModel
-{
-    /** View set to default of Grid. */
-    private final ObjectProperty<ViewStyle> viewType = new SimpleObjectProperty<>(this, "viewtype", ViewStyle.GRID);
-
-    /** The selected icon to be used for the builder. */
-    private IconRecord mySelectedIcon;
-
-    /** The registry of icons. */
-    private IconRegistry myIconRegistry;
-
-    /** The toolbox. */
-    private Toolbox myToolBox;
-
-    /** The owner of this window. */
-    private Window myOwner;
-
-    /** The value used for the tilewidth. */
-    private final IntegerProperty myTileWidth = new SimpleIntegerProperty(100);
-
-    /** The import property. */
-    private ImportProp myImportProps = new ImportProp();
-
-    /** The icon record list. */
-    private List<IconRecord> myIconRecordList;
-
-    private ViewModel myViewModel;
-<<<<<<< HEAD
-=======
-
-
->>>>>>> c7bea35d
-
-    /**
-     * gets the icon display view type.
-     *
-     * @return viewType the chosen view.
-     */
-    public ObjectProperty<ViewStyle> getViewType()
-    {
-        return viewType;
-    }
-
-    /**
-     * The getter for the IconRegistry.
-     *
-     * @return myIconRegistry the icon registry
-     */
-    public IconRegistry getMyIconRegistry()
-    {
-        return myIconRegistry;
-    }
-
-    /**
-     * The getter for the tile width.
-     *
-     * @return myTileWidth the width of the tiles
-     */
-    public IntegerProperty getTileWidth()
-    {
-        return myTileWidth;
-    }
-
-    /**
-     * Sets the myIconRegistry.
-     *
-     * @param theIconRegistry the icon registry
-     */
-    public void setMyIconRegistry(IconRegistry theIconRegistry)
-    {
-        myIconRegistry = theIconRegistry;
-    }
-
-    /**
-     * Sets the toolbox.
-     *
-     * @param tb the toolbox
-     */
-    public void setToolBox(Toolbox tb)
-    {
-        myToolBox = tb;
-    }
-
-    /**
-     * Gets the toolbox.
-     *
-     * @return the toolbox
-     */
-    public Toolbox getToolBox()
-    {
-        return myToolBox;
-    }
-
-    /**
-     * Sets the window's owner.
-     *
-     * @param owner the window's owner
-     */
-    public void setOwner(Window owner)
-    {
-        myOwner = owner;
-    }
-
-    /**
-     * Gets the window's owner.
-     *
-     * @return the window's owner
-     */
-    public Window getOwner()
-    {
-        return myOwner;
-    }
-
-    /**
-     * Gets the import properties.
-     *
-     * @return the import properties
-     */
-    public ImportProp getImportProps()
-    {
-        return myImportProps;
-    }
-
-    /**
-     * Sets the import properties.
-     *
-     * @param theImportProps the import properties
-     */
-    public void setImportProps(ImportProp theImportProps)
-    {
-        myImportProps = theImportProps;
-    }
-
-    /**
-     * Gets the selected icon record.
-     *
-     * @return the selected icon record
-     */
-    public IconRecord getIconRecord()
-    {
-        return mySelectedIcon;
-    }
-
-    /**
-     * Sets the selected icon.
-     *
-     * @param theSelectedIcon the selected icon
-     */
-    public void setIconRecord(IconRecord theSelectedIcon)
-    {
-        mySelectedIcon = theSelectedIcon;
-    }
-
-    /**
-     * The getter for the icon record list.
-     *
-     * @return myIconRecordList the icon record list
-     */
-    public List<IconRecord> getRecordList()
-    {
-        return myIconRecordList;
-    }
-
-    /**
-     * The setter for the icon record list.
-     *
-     * @param list the icon record list
-     */
-    public void setIconRecordList(List<IconRecord> list)
-    {
-        myIconRecordList = list;
-    }
-
-    public ViewModel getViewModel()
-    {
-        return myViewModel;
-    }
-
-    public void setViewModel(ViewModel theViewModel)
-    {
-        myViewModel = theViewModel;
-    }
-
-}
+package io.opensphere.mantle.iconproject.model;
+
+import java.awt.Window;
+import java.util.List;
+
+import javafx.beans.property.IntegerProperty;
+import javafx.beans.property.ObjectProperty;
+import javafx.beans.property.SimpleIntegerProperty;
+import javafx.beans.property.SimpleObjectProperty;
+
+import io.opensphere.core.Toolbox;
+import io.opensphere.mantle.icon.IconRecord;
+import io.opensphere.mantle.icon.IconRegistry;
+
+/** The model for the IconManagerFrame. */
+public class PanelModel
+{
+    /** View set to default of Grid. */
+    private final ObjectProperty<ViewStyle> viewType = new SimpleObjectProperty<>(this, "viewtype", ViewStyle.GRID);
+
+    /** The selected icon to be used for the builder. */
+    private IconRecord mySelectedIcon;
+
+    /** The registry of icons. */
+    private IconRegistry myIconRegistry;
+
+    /** The toolbox. */
+    private Toolbox myToolBox;
+
+    /** The owner of this window. */
+    private Window myOwner;
+
+    /** The value used for the tilewidth. */
+    private final IntegerProperty myTileWidth = new SimpleIntegerProperty(100);
+
+    /** The import property. */
+    private ImportProp myImportProps = new ImportProp();
+
+    /** The icon record list. */
+    private List<IconRecord> myIconRecordList;
+
+    private ViewModel myViewModel;
+
+    /**
+     * gets the icon display view type.
+     *
+     * @return viewType the chosen view.
+     */
+    public ObjectProperty<ViewStyle> getViewType()
+    {
+        return viewType;
+    }
+
+    /**
+     * The getter for the IconRegistry.
+     *
+     * @return myIconRegistry the icon registry
+     */
+    public IconRegistry getMyIconRegistry()
+    {
+        return myIconRegistry;
+    }
+
+    /**
+     * The getter for the tile width.
+     *
+     * @return myTileWidth the width of the tiles
+     */
+    public IntegerProperty getTileWidth()
+    {
+        return myTileWidth;
+    }
+
+    /**
+     * Sets the myIconRegistry.
+     *
+     * @param theIconRegistry the icon registry
+     */
+    public void setMyIconRegistry(IconRegistry theIconRegistry)
+    {
+        myIconRegistry = theIconRegistry;
+    }
+
+    /**
+     * Sets the toolbox.
+     *
+     * @param tb the toolbox
+     */
+    public void setToolBox(Toolbox tb)
+    {
+        myToolBox = tb;
+    }
+
+    /**
+     * Gets the toolbox.
+     *
+     * @return the toolbox
+     */
+    public Toolbox getToolBox()
+    {
+        return myToolBox;
+    }
+
+    /**
+     * Sets the window's owner.
+     *
+     * @param owner the window's owner
+     */
+    public void setOwner(Window owner)
+    {
+        myOwner = owner;
+    }
+
+    /**
+     * Gets the window's owner.
+     *
+     * @return the window's owner
+     */
+    public Window getOwner()
+    {
+        return myOwner;
+    }
+
+    /**
+     * Gets the import properties.
+     *
+     * @return the import properties
+     */
+    public ImportProp getImportProps()
+    {
+        return myImportProps;
+    }
+
+    /**
+     * Sets the import properties.
+     *
+     * @param theImportProps the import properties
+     */
+    public void setImportProps(ImportProp theImportProps)
+    {
+        myImportProps = theImportProps;
+    }
+
+    /**
+     * Gets the selected icon record.
+     *
+     * @return the selected icon record
+     */
+    public IconRecord getIconRecord()
+    {
+        return mySelectedIcon;
+    }
+
+    /**
+     * Sets the selected icon.
+     *
+     * @param theSelectedIcon the selected icon
+     */
+    public void setIconRecord(IconRecord theSelectedIcon)
+    {
+        mySelectedIcon = theSelectedIcon;
+    }
+
+    /**
+     * The getter for the icon record list.
+     *
+     * @return myIconRecordList the icon record list
+     */
+    public List<IconRecord> getRecordList()
+    {
+        return myIconRecordList;
+    }
+
+    /**
+     * The setter for the icon record list.
+     *
+     * @param list the icon record list
+     */
+    public void setIconRecordList(List<IconRecord> list)
+    {
+        myIconRecordList = list;
+    }
+
+    public ViewModel getViewModel()
+    {
+        return myViewModel;
+    }
+
+    public void setViewModel(ViewModel theViewModel)
+    {
+        myViewModel = theViewModel;
+    }
+
+}