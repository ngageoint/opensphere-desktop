package io.opensphere.mantle.iconproject.view;

import io.opensphere.core.Toolbox;
import javafx.scene.layout.AnchorPane;

/** Packages UI elements into one pane. */
public class IconProjNewView extends AnchorPane
{
    /** The top bar consisting of view,sizing, and filter. */
    final TopMenuBar myTopMenuBar = new TopMenuBar();

    /** Panel comprised of Tree and icon display. */
    final MainPanel myMainPanel;

<<<<<<< HEAD
    public IconProjNewView(Toolbox tb, Window owner)
    {

        myMainPanel = new MainPanel(tb, owner);
=======
    /**
     * Creates subpannels for UI.
     *
     * @param tb the toolbox used for registry.
     */
    public IconProjNewView(Toolbox tb)
    {
        myMainPanel = new MainPanel(tb);
>>>>>>> 5f9b15ab
        setTopAnchor(myMainPanel, 30.);
        setBottomAnchor(myMainPanel, 0.0);
        setLeftAnchor(myMainPanel, -8.);
        setRightAnchor(myMainPanel, 0.);
        setLeftAnchor(myTopMenuBar, 0.);
        setRightAnchor(myTopMenuBar, 0.);
        getChildren().addAll(myMainPanel, myTopMenuBar);
    }
}
<|MERGE_RESOLUTION|>--- conflicted
+++ resolved
@@ -1,38 +1,34 @@
-package io.opensphere.mantle.iconproject.view;
-
-import io.opensphere.core.Toolbox;
-import javafx.scene.layout.AnchorPane;
-
-/** Packages UI elements into one pane. */
-public class IconProjNewView extends AnchorPane
-{
-    /** The top bar consisting of view,sizing, and filter. */
-    final TopMenuBar myTopMenuBar = new TopMenuBar();
-
-    /** Panel comprised of Tree and icon display. */
-    final MainPanel myMainPanel;
-
-<<<<<<< HEAD
-    public IconProjNewView(Toolbox tb, Window owner)
-    {
-
-        myMainPanel = new MainPanel(tb, owner);
-=======
-    /**
-     * Creates subpannels for UI.
-     *
-     * @param tb the toolbox used for registry.
-     */
-    public IconProjNewView(Toolbox tb)
-    {
-        myMainPanel = new MainPanel(tb);
->>>>>>> 5f9b15ab
-        setTopAnchor(myMainPanel, 30.);
-        setBottomAnchor(myMainPanel, 0.0);
-        setLeftAnchor(myMainPanel, -8.);
-        setRightAnchor(myMainPanel, 0.);
-        setLeftAnchor(myTopMenuBar, 0.);
-        setRightAnchor(myTopMenuBar, 0.);
-        getChildren().addAll(myMainPanel, myTopMenuBar);
-    }
-}
+package io.opensphere.mantle.iconproject.view;
+
+import java.awt.Window;
+
+import io.opensphere.core.Toolbox;
+import javafx.scene.layout.AnchorPane;
+
+/** Packages UI elements into one pane. */
+public class IconProjNewView extends AnchorPane
+{
+    /** The top bar consisting of view,sizing, and filter. */
+    final TopMenuBar myTopMenuBar = new TopMenuBar();
+
+    /** Panel comprised of Tree and icon display. */
+    final MainPanel myMainPanel;
+
+    /**
+     * Creates subpannels for UI.
+     *
+     * @param tb the toolbox used for registry.
+     */
+    
+    public IconProjNewView(Toolbox tb, Window owner)
+    {
+        myMainPanel = new MainPanel(tb,owner);
+        setTopAnchor(myMainPanel, 30.);
+        setBottomAnchor(myMainPanel, 0.0);
+        setLeftAnchor(myMainPanel, -8.);
+        setRightAnchor(myMainPanel, 0.);
+        setLeftAnchor(myTopMenuBar, 0.);
+        setRightAnchor(myTopMenuBar, 0.);
+        getChildren().addAll(myMainPanel, myTopMenuBar);
+    }
+}