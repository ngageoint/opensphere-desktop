package io.opensphere.mantle.icon.impl.gui;

import static io.opensphere.core.util.fx.FXUtilities.toAwtColor;

import java.awt.Window;
import java.awt.image.BufferedImage;

import javafx.beans.property.IntegerProperty;
import javafx.beans.property.SimpleIntegerProperty;
import javafx.embed.swing.SwingFXUtils;
import javafx.geometry.Insets;
import javafx.geometry.Orientation;
import javafx.geometry.Pos;
import javafx.scene.control.Button;
import javafx.scene.control.ColorPicker;
import javafx.scene.control.ContentDisplay;
import javafx.scene.control.Label;
import javafx.scene.control.Slider;
import javafx.scene.control.Spinner;
import javafx.scene.image.ImageView;
import javafx.scene.layout.AnchorPane;
import javafx.scene.layout.BorderPane;
import javafx.scene.layout.HBox;
import javafx.scene.layout.Priority;
import javafx.scene.layout.VBox;
import javafx.scene.paint.Color;
import javafx.scene.shape.Rectangle;
import javafx.scene.text.Font;
import javafx.scene.text.FontPosture;

import javax.swing.JOptionPane;

import io.opensphere.core.image.processor.RotateImageProcessor;
import io.opensphere.core.util.FontIconEnum;
import io.opensphere.core.util.swing.GenericFontIcon;

/** Panel for building custom icons. */
public class IconBuilderPane extends BorderPane
{
    /** The rotation value model. */
    private final IntegerProperty myRotation = new SimpleIntegerProperty();

    /** The size value model. */
    private final IntegerProperty mySize = new SimpleIntegerProperty(200);

    /** The X value model. */
    private final IntegerProperty myXPos = new SimpleIntegerProperty(0);

    /** The Y value model. */
    private final IntegerProperty myYPos = new SimpleIntegerProperty(0);

    /** The current icon. */
    private GenericFontIcon myCurrentIcon;

    /** The ColorPicker that determines the icon color. */
    private ColorPicker myColorPicker;

    /** The ImageView that renders the modified icon. */
    private ImageView myImageRenderView;

    /** The AWT Window that owns this pane. */
    private final Window myOwner;

    /** The spinner width. */
<<<<<<< HEAD
    private final double spinwidth = 40.0;
=======
    private final double spinwidth = 60.0;
>>>>>>> a9d5c1c0

    /**
     * Constructs a new IconBuilderPane.
     *
     * @param owner the AWT Window
     */
    public IconBuilderPane(Window owner)
    {
        myOwner = owner;

        setTop(createTop());

        setCenter(createImageView());
        BorderPane.setAlignment(myImageRenderView, Pos.CENTER);
        myImageRenderView.autosize();

        myColorPicker.setOnAction((event) -> updateImageColor());

        setRight(createRight());

        VBox bottom = createBottom();
        BorderPane.setMargin(bottom, new Insets(10., 0., 0., 0.));
        setBottom(bottom);

        mySize.addListener((v, o, n) -> updateImageSize());
        myXPos.addListener((v, o, n) -> updateImagePosition());
        myYPos.addListener((v, o, n) -> updateImagePosition());
    }

    /**
     * Creates the top box, which contains the icon selection & color controls.
     *
     * @return the icon selection & color controls
     */
    private AnchorPane createTop()
    {
        AnchorPane box = new AnchorPane();

        Spinner<Number> sizeSpinner = new Spinner<>(12, 200, 200, 10);
        sizeSpinner.setPrefWidth(spinwidth);
        sizeSpinner.getValueFactory().valueProperty().bindBidirectional(mySize);
        sizeSpinner.setEditable(true);

        Label sizeLabel = new Label("Size: ", sizeSpinner);
        sizeLabel.setContentDisplay(ContentDisplay.RIGHT);
<<<<<<< HEAD
        AnchorPane.setRightAnchor(sizeLabel, 50.);

        /* Button button = new Button("Select an Icon");
         * button.setOnAction((evt) -> { IconBuilderChoiceDialog iconChoice =
         * new IconBuilderChoiceDialog(); int result =
         * JOptionPane.showConfirmDialog(myOwner, iconChoice, "Select an Icon",
         * JOptionPane.OK_CANCEL_OPTION, JOptionPane.PLAIN_MESSAGE); if (result
         * == JOptionPane.OK_OPTION) { updateImageView(iconChoice.getValue()); }
         * }); */
        AnchorPane.setLeftAnchor(sizeSpinner, 10.);
=======
        // AnchorPane.setRightAnchor(sizeLabel, 50.);

        Button button = new Button("Select an Icon");
        button.setOnAction((evt) ->
        {
            IconBuilderChoiceDialog iconChoice = new IconBuilderChoiceDialog();
            int result = JOptionPane.showConfirmDialog(myOwner, iconChoice, "Select an Icon", JOptionPane.OK_CANCEL_OPTION,
                    JOptionPane.PLAIN_MESSAGE);
            if (result == JOptionPane.OK_OPTION)
            {
                updateImageView(iconChoice.getValue());
            }
        });

>>>>>>> a9d5c1c0
        myColorPicker = new ColorPicker();

        box.getChildren().addAll(myColorPicker, sizeLabel, sizeSpinner);

        return box;
    }

    /**
     * Creates the right box, which contains the rotation controls.
     *
     * @return the rotation controls
     */
    private VBox createRight()
    {
        VBox box = new VBox(8);
        box.setAlignment(Pos.TOP_CENTER);

        Slider slider = new Slider(-180, 180, 0);
        slider.setOrientation(Orientation.VERTICAL);
        slider.setShowTickMarks(true);
        slider.setShowTickLabels(true);
        slider.setMajorTickUnit(45);
        slider.valueProperty().bindBidirectional(myRotation);

        Spinner<Number> spinner = new Spinner<>(-180, 180, 0);
        spinner.setPrefWidth(spinwidth);
        spinner.getValueFactory().valueProperty().bindBidirectional(myRotation);
        spinner.setEditable(true);

        Label rotLabel = new Label("Rotation: ", spinner);
        rotLabel.setContentDisplay(ContentDisplay.BOTTOM);

        VBox.setVgrow(slider, Priority.ALWAYS);
        VBox.setVgrow(spinner, Priority.NEVER);
        box.getChildren().addAll(slider, rotLabel, spinner);

        return box;
    }

    /**
     * Creates the bottom box, which contains the icon size & position controls.
     *
     * @return the size & position controls
     */
    private VBox createBottom()
    {
        VBox box = new VBox();
        box.setAlignment(Pos.TOP_LEFT);

        HBox controlBox = new HBox(10);
        controlBox.setAlignment(Pos.BASELINE_LEFT);

        Spinner<Number> xSpinner = new Spinner<>(-100, 100, 0, 10);
        xSpinner.setPrefWidth(spinwidth);
        xSpinner.getValueFactory().valueProperty().bindBidirectional(myXPos);
        xSpinner.setEditable(true);

        Spinner<Number> ySpinner = new Spinner<>(0, 200, 0, 10);
        ySpinner.setPrefWidth(spinwidth);
        ySpinner.getValueFactory().valueProperty().bindBidirectional(myYPos);
        ySpinner.setEditable(true);
<<<<<<< HEAD
        ySpinner.getStyleClass().clear();
=======
>>>>>>> a9d5c1c0

        Label xLabel = new Label("Position:  X: ", xSpinner);
        xLabel.setContentDisplay(ContentDisplay.RIGHT);

        Label yLabel = new Label("Y: ", ySpinner);
        yLabel.setContentDisplay(ContentDisplay.RIGHT);

        controlBox.getChildren().addAll(xLabel, xSpinner, yLabel, ySpinner);

        Label helpInfo = new Label("Saved icons will appear under the 'User Added' menu.");
        helpInfo.setFont(Font.font(helpInfo.getFont().getFamily(), FontPosture.ITALIC, 11));

        box.getChildren().addAll(controlBox, helpInfo);

        return box;
    }

    /**
     * Creates the ImageView which renders the selected icon.
     *
     * @return the image view
     */
    private HBox createImageView()
    {
        myImageRenderView = new ImageView();
        myImageRenderView.rotateProperty().bind(myRotation);

        HBox box = new HBox();
        box.setAlignment(Pos.CENTER);

        Rectangle border = new Rectangle(0, 0, Color.TRANSPARENT);
      //  border.setStroke(Color.WHITE);
        border.setManaged(false);

        myImageRenderView.boundsInParentProperty().addListener((v, o, n) ->
        {
            border.setLayoutX(myImageRenderView.getBoundsInParent().getMinX());
            border.setLayoutY(myImageRenderView.getBoundsInParent().getMinY());
            border.setWidth(myImageRenderView.getBoundsInParent().getWidth());
            border.setHeight(myImageRenderView.getBoundsInParent().getHeight());
        });

        box.getChildren().addAll(myImageRenderView, border);

        return box;
    }

    /**
     * Updates the ImageView when the selected icon changes.
     *
     * @param item the selected icon
     */
    private void updateImageView(FontIconEnum item)
    {
        if (item != null)
        {
            myCurrentIcon = new GenericFontIcon(item, toAwtColor(myColorPicker.getValue()), mySize.get());
            myYPos.set(myCurrentIcon.getYPos());
            myXPos.set(myCurrentIcon.getXPos());

            myImageRenderView.setImage(SwingFXUtils.toFXImage(myCurrentIcon.getImage(), null));
        }
    }

    /**
     * Updates the color of the selected icon when the ColorPicker selection
     * changes.
     */
    private void updateImageColor()
    {
        if (myCurrentIcon != null)
        {
            myCurrentIcon.setColor(toAwtColor(myColorPicker.getValue()));
            myImageRenderView.setImage(SwingFXUtils.toFXImage(myCurrentIcon.getImage(), null));
        }
    }

    /**
     * Updates the size of the selected icon when the Size slider value changes.
     */
    private void updateImageSize()
    {
        if (myCurrentIcon != null)
        {
            myCurrentIcon.setSize(mySize.get());
            myXPos.set(myCurrentIcon.getXPos());
            myYPos.set(myCurrentIcon.getYPos());

            myImageRenderView.setImage(SwingFXUtils.toFXImage(myCurrentIcon.getImage(), null));
        }
    }

    /**
     * Updates the position of the selected icon when the X or Y slider values
     * change.
     */
    private void updateImagePosition()
    {
        if (myCurrentIcon != null)
        {
            myCurrentIcon.setXPos(myXPos.get());
            myCurrentIcon.setYPos(myYPos.get());

            myImageRenderView.setImage(SwingFXUtils.toFXImage(myCurrentIcon.getImage(), null));
        }
    }

    /**
     * Retrieves the final processed image as a BufferedImage.
     *
     * @return the image
     */
    public BufferedImage getFinalImage()
    {
        BufferedImage result = null;

        if (myImageRenderView.getImage() != null)
        {
            RotateImageProcessor processor = new RotateImageProcessor(myImageRenderView.getRotate(), false, null);
            result = SwingFXUtils.fromFXImage(myImageRenderView.getImage(), null);
            result = processor.process(result);
        }

        return result;
    }

    /**
     * Generates and retrieves a name for the image, if it is not null.
     *
     * @return the image name
     */
    public String getImageName()
    {
        return myCurrentIcon != null
                ? myCurrentIcon.getIcon() + "_" + myCurrentIcon.getColor() + "_" + myImageRenderView.getRotate() : null;
    }
}<|MERGE_RESOLUTION|>--- conflicted
+++ resolved
@@ -62,11 +62,7 @@
     private final Window myOwner;
 
     /** The spinner width. */
-<<<<<<< HEAD
     private final double spinwidth = 40.0;
-=======
-    private final double spinwidth = 60.0;
->>>>>>> a9d5c1c0
 
     /**
      * Constructs a new IconBuilderPane.
@@ -112,7 +108,6 @@
 
         Label sizeLabel = new Label("Size: ", sizeSpinner);
         sizeLabel.setContentDisplay(ContentDisplay.RIGHT);
-<<<<<<< HEAD
         AnchorPane.setRightAnchor(sizeLabel, 50.);
 
         /* Button button = new Button("Select an Icon");
@@ -123,22 +118,6 @@
          * == JOptionPane.OK_OPTION) { updateImageView(iconChoice.getValue()); }
          * }); */
         AnchorPane.setLeftAnchor(sizeSpinner, 10.);
-=======
-        // AnchorPane.setRightAnchor(sizeLabel, 50.);
-
-        Button button = new Button("Select an Icon");
-        button.setOnAction((evt) ->
-        {
-            IconBuilderChoiceDialog iconChoice = new IconBuilderChoiceDialog();
-            int result = JOptionPane.showConfirmDialog(myOwner, iconChoice, "Select an Icon", JOptionPane.OK_CANCEL_OPTION,
-                    JOptionPane.PLAIN_MESSAGE);
-            if (result == JOptionPane.OK_OPTION)
-            {
-                updateImageView(iconChoice.getValue());
-            }
-        });
-
->>>>>>> a9d5c1c0
         myColorPicker = new ColorPicker();
 
         box.getChildren().addAll(myColorPicker, sizeLabel, sizeSpinner);
@@ -200,10 +179,7 @@
         ySpinner.setPrefWidth(spinwidth);
         ySpinner.getValueFactory().valueProperty().bindBidirectional(myYPos);
         ySpinner.setEditable(true);
-<<<<<<< HEAD
         ySpinner.getStyleClass().clear();
-=======
->>>>>>> a9d5c1c0
 
         Label xLabel = new Label("Position:  X: ", xSpinner);
         xLabel.setContentDisplay(ContentDisplay.RIGHT);
