--- conflicted
+++ resolved
@@ -1,16 +1,12 @@
 package io.opensphere.mantle.iconproject.view;
 
-<<<<<<< HEAD
 import io.opensphere.mantle.icon.IconRecord;
 import io.opensphere.mantle.icon.IconRegistry;
 import javafx.geometry.Insets;
-=======
->>>>>>> 488ceb90
 import javafx.geometry.Pos;
 import javafx.scene.control.Button;
 import javafx.scene.control.ContentDisplay;
 import javafx.scene.image.ImageView;
-<<<<<<< HEAD
 import javafx.scene.layout.AnchorPane;
 import javafx.scene.layout.ColumnConstraints;
 import javafx.scene.layout.GridPane;
@@ -18,13 +14,6 @@
 import javafx.scene.layout.Priority;
 import javafx.scene.layout.Region;
 import javafx.scene.layout.RowConstraints;
-=======
-import javafx.scene.layout.ColumnConstraints;
-import javafx.scene.layout.GridPane;
-import javafx.scene.layout.RowConstraints;
-
-import io.opensphere.mantle.icon.IconRegistry;
->>>>>>> 488ceb90
 
 /** Crates the Icon Display Grid */
 public class GridBuilder extends GridPane
@@ -32,19 +21,7 @@
     /** the width used for icon buttons. */
     private final int myTileWidth;
 
-    /** the icon registry used for the pane */
-    private final IconRegistry myIconRegistry;
-
-    // /** the record of icons to be used */
-    // private IconRecord myIconRecord;
-
-    public GridBuilder(int TileWidth, IconRegistry iconRegistry)
-    {
-        myTileWidth = TileWidth;
-        myIconRegistry = iconRegistry;
-        System.out.println(myIconRegistry.getSubCategoiresForCollection("*************User Added"));
-
-<<<<<<< HEAD
+    
     /** the icon registry used for the pane */
     private IconRegistry myIconRegistry;
 
@@ -77,27 +54,6 @@
             cc.setPercentWidth(100 / numcols);
             getColumnConstraints().add(cc);
         }
-=======
-        setStyle("-fx-padding: 10;" + "-fx-border-style: solid inside;" + "-fx-border-width: 2;"
-                + "-fx-border-insets: 5;" + "-fx-border-radius: 5;" + "-fx-border-color: purple;");
-        int counter = 2;
-        for (int row = 0; row <= 50; row++)
-        {
-            RowConstraints rc = new RowConstraints();
-            rc.setFillHeight(true);
-            getRowConstraints().add(rc);
-            for (int col = 0; col <= 4; col++)
-            {
-                ColumnConstraints cc = new ColumnConstraints();
-                //   cc.setFillWidth(true);
-                cc.setPercentWidth(100/5);
-                getColumnConstraints().add(cc);
-
-                Button sample = GridButtonBuilder(counter);
-                add(sample,col,row);
-                counter = counter + 1;
-            }
-        }
 
         /*
         int numR = 5;
@@ -121,7 +77,6 @@
             add(sample, i % numC, i / numC);
         }
          */
->>>>>>> 488ceb90
     }
 
     public Button GridButtonBuilder(int count)
@@ -129,7 +84,6 @@
         Button generic = new Button();
         generic.setMinSize(myTileWidth, myTileWidth);
         generic.setMaxSize(myTileWidth, myTileWidth);
-<<<<<<< HEAD
         generic.setPadding(new Insets(5.,5.,5.,5.));
         generic.setText(myIconRegistry.getIconRecordByIconId(count).getName());
         generic.setContentDisplay(ContentDisplay.TOP);
@@ -141,16 +95,6 @@
         {
             iconView.setFitHeight(myTileWidth - 25);
             iconView.setFitWidth(myTileWidth - 25);
-=======
-        generic.setText(myIconRegistry.getIconRecordByIconId(count).getName());
-        generic.setContentDisplay(ContentDisplay.TOP);
-        generic.setAlignment(Pos.BOTTOM_CENTER);
-        ImageView iconView = new ImageView(myIconRegistry.getIconRecordByIconId(count).getImageURL().toString());
-
-        if (iconView.getImage().getWidth() > myTileWidth) {
-            iconView.setFitHeight(myTileWidth - 10);
-            iconView.setFitWidth(myTileWidth - 10);
->>>>>>> 488ceb90
         }
 
         generic.setGraphic(iconView);
