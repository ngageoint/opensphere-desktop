--- conflicted
+++ resolved
@@ -1,230 +1,202 @@
-package io.opensphere.mantle.util.compiler;
-
-import java.io.File;
-import java.io.IOException;
-import java.net.JarURLConnection;
-import java.net.URI;
-import java.net.URL;
-import java.security.AccessController;
-import java.security.PrivilegedAction;
-import java.util.Collection;
-import java.util.Enumeration;
-import java.util.Set;
-import java.util.jar.JarEntry;
-
-import javax.tools.FileObject;
-import javax.tools.ForwardingJavaFileManager;
-import javax.tools.JavaFileManager;
-import javax.tools.JavaFileObject;
-import javax.tools.JavaFileObject.Kind;
-import javax.tools.StandardJavaFileManager;
-
-import org.apache.log4j.Logger;
-
-import io.opensphere.core.util.collections.New;
-
-/**
- * The Class DynamicClassFileManager.
- */
-public class DynamicClassFileManager extends ForwardingJavaFileManager<JavaFileManager>
-{
-    /** The Constant LOGGER. */
-    private static final Logger LOGGER = Logger.getLogger(DynamicClassFileManager.class);
-
-    /** The loader. */
-    private ByteArrayClassLoader myLoader;
-
-    /**
-     * Instantiates a new dynamic class file manager.
-     *
-     * @param mgr the mgr
-     */
-    protected DynamicClassFileManager(StandardJavaFileManager mgr)
-    {
-        super(mgr);
-        try
-        {
-            myLoader = AccessController.doPrivileged(new PrivilegedAction<ByteArrayClassLoader>()
-            {
-                @Override
-                public ByteArrayClassLoader run()
-                {
-                    return new ByteArrayClassLoader();
-                }
-            });
-        }
-        catch (RuntimeException ex)
-        {
-            LOGGER.error(ex);
-        }
-    }
-
-    @Override
-    public ClassLoader getClassLoader(Location location)
-    {
-        return myLoader;
-    }
-
-    @Override
-    public JavaFileObject getJavaFileForOutput(Location location, String name, Kind kind, FileObject sibling) throws IOException
-    {
-        ByteArrayJavaFileObject co = new ByteArrayJavaFileObject(name, kind);
-        myLoader.put(name, co);
-        return co;
-    }
-
-    @Override
-    public String inferBinaryName(Location location, JavaFileObject file)
-    {
-        if (file instanceof URIJavaFileObject)
-        {
-            return ((URIJavaFileObject)file).getBinaryName();
-        }
-        else
-        {
-            return super.inferBinaryName(location, file);
-        }
-    }
-
-    @Override
-    public Iterable<JavaFileObject> list(Location location, String packageName, Set<Kind> kinds, boolean recurse)
-        throws IOException
-    {
-        Iterable<JavaFileObject> result = null;
-
-        try
-        {
-            result = super.list(location, packageName, kinds, recurse);
-        }
-        catch (IOException e)
-        {
-            result = continueList(location, packageName, kinds, recurse);
-        }
-
-        if (result == null || !result.iterator().hasNext())
-<<<<<<< HEAD
-        {
-            result = continueList(location, packageName, kinds, recurse);
-        }
-
-        return result;
-    }
-
-    /**
-     * Extracted code from list for multi-use cases.
-     * 
-     * @param location
-     * @param packageName
-     * @param kinds
-     * @param recurse
-     * @return
-     * @throws IOException
-     */
-    private Iterable<JavaFileObject> continueList(Location location, String packageName, Set<Kind> kinds, boolean recurse)
-        throws IOException
-    {
-        Collection<JavaFileObject> results = New.collection();
-        Enumeration<URL> resources = Thread.currentThread().getContextClassLoader()
-                .getResources(packageName.replaceAll("\\.", "/"));
-        while (resources.hasMoreElements())
-        {
-=======
-        {
-            result = continueList(location, packageName, kinds, recurse);
-        }
-
-        return result;
-    }
-
-    /**
-     * Extracted code from list for multi-use cases.
-     *
-     * @param location a location
-     * @param packageName a package name
-     * @param kinds return objects only of these kinds
-     * @param recurse if true include "subpackages"
-     * @return an Iterable of file objects matching the given criteria
-     * @throws IOException if an I/O error occurred, or if close has been called
-     *             and this file manager cannot be reopened
-     */
-    private Iterable<JavaFileObject> continueList(Location location, String packageName, Set<Kind> kinds, boolean recurse)
-        throws IOException
-    {
-        Collection<JavaFileObject> results = New.collection();
-        Enumeration<URL> resources = Thread.currentThread().getContextClassLoader()
-                .getResources(packageName.replaceAll("\\.", "/"));
-        while (resources.hasMoreElements())
-        {
->>>>>>> 3972c03d
-            URL url = resources.nextElement();
-            File file = new File(url.getFile());
-            if (file.isDirectory())
-            {
-                getFilesInDirectory(packageName, file, results);
-            }
-            else
-            {
-                getFilesInJar(packageName, url, results);
-            }
-        }
-        return results;
-    }
-
-    /**
-     * Find the classes in a directory that match a package name.
-     *
-     * @param packageName The package name.
-     * @param dir The directory.
-     * @param results The output collection.
-     */
-    private void getFilesInDirectory(String packageName, File dir, Collection<? super JavaFileObject> results)
-    {
-        File[] files = dir.listFiles();
-        if (files != null)
-        {
-            for (File file : files)
-            {
-                if (file.isFile() && file.getName().endsWith(".class"))
-                {
-                    String binaryName = packageName + "." + file.getName();
-                    binaryName = binaryName.replaceAll(".class$", "");
-                    results.add(new URIJavaFileObject(binaryName, file.toURI()));
-                }
-            }
-        }
-    }
-
-    /**
-     * Find the classes in a jar that match a package name.
-     *
-     * @param packageName The package name.
-     * @param url The URL of the jar file.
-     * @param results The output collection.
-     */
-    private void getFilesInJar(String packageName, URL url, Collection<? super JavaFileObject> results)
-    {
-        String jarURI = url.toExternalForm().split("!")[0];
-        try
-        {
-            JarURLConnection conn = (JarURLConnection)url.openConnection();
-            String rootEntryName = conn.getEntryName();
-            int rootEnd = rootEntryName.length() + 1;
-            Enumeration<JarEntry> entries = conn.getJarFile().entries();
-            while (entries.hasMoreElements())
-            {
-                JarEntry entry = entries.nextElement();
-                String name = entry.getName();
-                if (name.startsWith(rootEntryName) && name.indexOf('/', rootEnd) == -1 && name.endsWith(".class"))
-                {
-                    URI uri = URI.create(jarURI + "!/" + name);
-                    String binaryName = name.replaceAll("/", ".").replaceAll(".class$", "");
-                    results.add(new URIJavaFileObject(binaryName, uri));
-                }
-            }
-        }
-        catch (IOException e)
-        {
-            LOGGER.error("Failed to open " + url + " as a jar file", e);
-        }
-    }
-}
+package io.opensphere.mantle.util.compiler;
+
+import java.io.File;
+import java.io.IOException;
+import java.net.JarURLConnection;
+import java.net.URI;
+import java.net.URL;
+import java.security.AccessController;
+import java.security.PrivilegedAction;
+import java.util.Collection;
+import java.util.Enumeration;
+import java.util.Set;
+import java.util.jar.JarEntry;
+
+import javax.tools.FileObject;
+import javax.tools.ForwardingJavaFileManager;
+import javax.tools.JavaFileManager;
+import javax.tools.JavaFileObject;
+import javax.tools.JavaFileObject.Kind;
+import javax.tools.StandardJavaFileManager;
+
+import org.apache.log4j.Logger;
+
+import io.opensphere.core.util.collections.New;
+
+/**
+ * The Class DynamicClassFileManager.
+ */
+public class DynamicClassFileManager extends ForwardingJavaFileManager<JavaFileManager>
+{
+    /** The Constant LOGGER. */
+    private static final Logger LOGGER = Logger.getLogger(DynamicClassFileManager.class);
+
+    /** The loader. */
+    private ByteArrayClassLoader myLoader;
+
+    /**
+     * Instantiates a new dynamic class file manager.
+     *
+     * @param mgr the mgr
+     */
+    protected DynamicClassFileManager(StandardJavaFileManager mgr)
+    {
+        super(mgr);
+        try
+        {
+            myLoader = AccessController.doPrivileged(new PrivilegedAction<ByteArrayClassLoader>()
+            {
+                @Override
+                public ByteArrayClassLoader run()
+                {
+                    return new ByteArrayClassLoader();
+                }
+            });
+        }
+        catch (RuntimeException ex)
+        {
+            LOGGER.error(ex);
+        }
+    }
+
+    @Override
+    public ClassLoader getClassLoader(Location location)
+    {
+        return myLoader;
+    }
+
+    @Override
+    public JavaFileObject getJavaFileForOutput(Location location, String name, Kind kind, FileObject sibling) throws IOException
+    {
+        ByteArrayJavaFileObject co = new ByteArrayJavaFileObject(name, kind);
+        myLoader.put(name, co);
+        return co;
+    }
+
+    @Override
+    public String inferBinaryName(Location location, JavaFileObject file)
+    {
+        if (file instanceof URIJavaFileObject)
+        {
+            return ((URIJavaFileObject)file).getBinaryName();
+        }
+        else
+        {
+            return super.inferBinaryName(location, file);
+        }
+    }
+
+    @Override
+    public Iterable<JavaFileObject> list(Location location, String packageName, Set<Kind> kinds, boolean recurse)
+        throws IOException
+    {
+        Iterable<JavaFileObject> result = null;
+
+        try
+        {
+            result = super.list(location, packageName, kinds, recurse);
+        }
+        catch (IOException e)
+        {
+            result = continueList(location, packageName, kinds, recurse);
+        }
+
+        if (result == null || !result.iterator().hasNext())
+        {
+            result = continueList(location, packageName, kinds, recurse);
+        }
+
+        return result;
+    }
+
+    /**
+     * Extracted code from list for multi-use cases.
+     *
+     * @param location a location
+     * @param packageName a package name
+     * @param kinds return objects only of these kinds
+     * @param recurse if true include "subpackages"
+     * @return an Iterable of file objects matching the given criteria
+     * @throws IOException if an I/O error occurred, or if close has been called
+     *             and this file manager cannot be reopened
+     */
+    private Iterable<JavaFileObject> continueList(Location location, String packageName, Set<Kind> kinds, boolean recurse)
+        throws IOException
+    {
+        Collection<JavaFileObject> results = New.collection();
+        Enumeration<URL> resources = Thread.currentThread().getContextClassLoader()
+                .getResources(packageName.replaceAll("\\.", "/"));
+        while (resources.hasMoreElements())
+        {
+            URL url = resources.nextElement();
+            File file = new File(url.getFile());
+            if (file.isDirectory())
+            {
+                getFilesInDirectory(packageName, file, results);
+            }
+            else
+            {
+                getFilesInJar(packageName, url, results);
+            }
+        }
+        return results;
+    }
+
+    /**
+     * Find the classes in a directory that match a package name.
+     *
+     * @param packageName The package name.
+     * @param dir The directory.
+     * @param results The output collection.
+     */
+    private void getFilesInDirectory(String packageName, File dir, Collection<? super JavaFileObject> results)
+    {
+        File[] files = dir.listFiles();
+        if (files != null)
+        {
+            for (File file : files)
+            {
+                if (file.isFile() && file.getName().endsWith(".class"))
+                {
+                    String binaryName = packageName + "." + file.getName();
+                    binaryName = binaryName.replaceAll(".class$", "");
+                    results.add(new URIJavaFileObject(binaryName, file.toURI()));
+                }
+            }
+        }
+    }
+
+    /**
+     * Find the classes in a jar that match a package name.
+     *
+     * @param packageName The package name.
+     * @param url The URL of the jar file.
+     * @param results The output collection.
+     */
+    private void getFilesInJar(String packageName, URL url, Collection<? super JavaFileObject> results)
+    {
+        String jarURI = url.toExternalForm().split("!")[0];
+        try
+        {
+            JarURLConnection conn = (JarURLConnection)url.openConnection();
+            String rootEntryName = conn.getEntryName();
+            int rootEnd = rootEntryName.length() + 1;
+            Enumeration<JarEntry> entries = conn.getJarFile().entries();
+            while (entries.hasMoreElements())
+            {
+                JarEntry entry = entries.nextElement();
+                String name = entry.getName();
+                if (name.startsWith(rootEntryName) && name.indexOf('/', rootEnd) == -1 && name.endsWith(".class"))
+                {
+                    URI uri = URI.create(jarURI + "!/" + name);
+                    String binaryName = name.replaceAll("/", ".").replaceAll(".class$", "");
+                    results.add(new URIJavaFileObject(binaryName, uri));
+                }
+            }
+        }
+        catch (IOException e)
+        {
+            LOGGER.error("Failed to open " + url + " as a jar file", e);
+        }
+    }
+}