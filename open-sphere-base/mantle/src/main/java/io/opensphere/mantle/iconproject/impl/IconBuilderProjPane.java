--- conflicted
+++ resolved
@@ -1,340 +1,333 @@
-package io.opensphere.mantle.iconproject.impl;
-
-import java.awt.Window;
-
-import javafx.beans.property.DoubleProperty;
-import javafx.beans.property.Property;
-import javafx.beans.property.SimpleDoubleProperty;
-import javafx.geometry.Insets;
-import javafx.geometry.Orientation;
-import javafx.geometry.Pos;
-import javafx.scene.SnapshotParameters;
-import javafx.scene.control.ColorPicker;
-import javafx.scene.control.ContentDisplay;
-import javafx.scene.control.Label;
-import javafx.scene.control.Slider;
-import javafx.scene.control.Spinner;
-import javafx.scene.effect.ColorAdjust;
-import javafx.scene.effect.Light;
-import javafx.scene.effect.Lighting;
-import javafx.scene.image.ImageView;
-import javafx.scene.image.WritableImage;
-import javafx.scene.layout.AnchorPane;
-import javafx.scene.layout.BorderPane;
-import javafx.scene.layout.HBox;
-import javafx.scene.layout.Priority;
-import javafx.scene.layout.Region;
-import javafx.scene.layout.VBox;
-import javafx.scene.paint.Color;
-import javafx.scene.text.Font;
-import javafx.scene.text.FontPosture;
-
-import io.opensphere.mantle.icon.IconRecord;
-
-/** Panel for building custom icons. */
-public class IconBuilderProjPane extends BorderPane
-{
-    /** The rotation value model. */
-    private final DoubleProperty myRotation = new SimpleDoubleProperty(0.);
-
-    /** The scale value model. */
-    private final DoubleProperty myScale = new SimpleDoubleProperty(1.);
-
-    /** The X value model. */
-    private final DoubleProperty myXPos = new SimpleDoubleProperty(0.);
-
-    /** The Y value model. */
-    private final DoubleProperty myYPos = new SimpleDoubleProperty(0.);
-
-    /** The ColorPicker that determines the icon color. */
-    private ColorPicker myColorPicker;
-
-    /** The ImageView that renders the modified icon. */
-    private ImageView myIconView;
-
-    /** The spinner width. */
-    private final double spinwidth = 59.0;
-
-    /** The IconRecord of the displayed Icon. */
-    private final IconRecord myIconRecord;
-
-    /** The purple HBox containing the displayed icon. */
-    private HBox myIconDisplay;
-
-    /** The Color chosen for customized icon. */
-    private Color myColor;
-
-//    private DoubleProperty myBright = new SimpleDoubleProperty(0.);
-//    private double oldcolor;
-//    private double newcolor;
-//    private double transcolor;
-
-    /**
-     * Constructs a new IconBuilderPane.
-     *
-     * @param owner the AWT Window.
-     * @param record the selected icon.
-     */
-    public IconBuilderProjPane(Window owner, IconRecord record)
-    {
-        myIconRecord = record;
-        setTop(createTop());
-
-        setCenter(myIconDisplay = createImageView());
-        setRight(createRight());
-
-        VBox bottom = createBottom();
-        BorderPane.setMargin(bottom, new Insets(5., 0., 0., 0.));
-        setBottom(bottom);
-        
-        myColorPicker.setOnAction((event) ->
-        {
-            myColorPicker.show();
-            myColor = myColorPicker.getValue();
-            updateImageColor();
-        });
-    }
-
-    /**
-     * Creates the top box, which contains the color and scale controls.
-     *
-     * @return the icon selection & color controls
-     */
-    private HBox createTop()
-    {
-        HBox TopBar = new HBox();
-        Spinner<Number> sizeSpin = new Spinner<>(0.0, 3.0, 1, .1);
-        sizeSpin.setPrefWidth(55.);
-        sizeSpin.getValueFactory().valueProperty().bindBidirectional(myScale);
-        sizeSpin.setEditable(true);
-        Label sizeLabel = new Label("Scale: ", sizeSpin);
-        sizeLabel.setContentDisplay(ContentDisplay.RIGHT);
-        AnchorPane.setRightAnchor(sizeLabel, 0.);
-
-        myColorPicker = new ColorPicker();
-<<<<<<< HEAD
-=======
-        // myColorPicker.getStyleClass().add("button");
-        myColorPicker.setOnMouseEntered(event ->
-        {
-            myColorPicker.show();
-            // System.out.println("****Accesible role prop: " +
-            // myColorPicker.accessibleRoleProperty());
-            // System.out.println("&&&&&Get children unmodifiable: " +
-            // myColorPicker.getChildrenUnmodifiable());
-        });
-        /* myColorPicker.setOnMouseExited(event -> {
-         * System.out.println("^^^^^^^^Accesible role prop time2:   " +
-         * myColorPicker.accessibleRoleProperty()); }); */
->>>>>>> 5f9b15ab
-
-//        Slider brightSlider = new Slider(-1., 1., 0.);
-//        brightSlider.setBlockIncrement(.1);
-//        brightSlider.valueProperty().bindBidirectional(myBright);   
-//        brightSlider.onMousePressedProperty().set(event -> { oldcolor =
-//        brightSlider.getValue(); });
-//        brightSlider.onMouseReleasedProperty().set(event -> { newcolor =
-//        brightSlider.getValue(); updateImageBrightness(); }); */
-//        brightSlider.setOnMouseClicked(event_ -> updateImageBrightness());
-//        brightSlider.setMaxWidth(80.);
-//        Label brightLabel = new Label("Brightness: ", brightSlider);
-//        brightLabel.setContentDisplay(ContentDisplay.RIGHT);
-//        AnchorPane.setLeftAnchor(brightLabel, 175.);
-        
-        TopBar.getChildren().addAll(myColorPicker, sizeLabel, sizeSpin);
-        return TopBar;
-    }
-
-    /**
-     * Creates the right box, which contains the rotation controls.
-     *
-     * @return the rotation controls
-     */
-    private VBox createRight()
-    {
-
-        VBox box = new VBox(8);
-        box.setAlignment(Pos.TOP_CENTER);
-
-        Slider rotSlider = new Slider(-180, 180, 0);
-        rotSlider.setOrientation(Orientation.VERTICAL);
-        rotSlider.setShowTickMarks(true);
-        rotSlider.setShowTickLabels(true);
-        rotSlider.setMajorTickUnit(45);
-        rotSlider.valueProperty().bindBidirectional(myRotation);
-
-        Spinner<Number> rotSpinner = new Spinner<>(-180., 180., 0.);
-        rotSpinner.setPrefWidth(40.);
-        rotSpinner.getValueFactory().valueProperty().bindBidirectional(myRotation);
-        rotSpinner.setEditable(true);
-        rotSpinner.getStyleClass().clear();
-
-        Label rotLabel = new Label("Rotation: ", rotSpinner);
-        rotLabel.setContentDisplay(ContentDisplay.BOTTOM);
-
-        VBox.setVgrow(rotSlider, Priority.ALWAYS);
-        VBox.setVgrow(rotSpinner, Priority.NEVER);
-        box.getChildren().addAll(rotSlider, rotLabel, rotSpinner);
-
-        return box;
-
-    }
-
-    /**
-     * Creates the bottom box, which contains the icon size & position controls.
-     *
-     * @return the size & position controls
-     */
-    private VBox createBottom()
-    {
-        VBox cnrlBox = new VBox();
-        cnrlBox.setAlignment(Pos.TOP_LEFT);
-
-        HBox controlBox = new HBox(10);
-        controlBox.setAlignment(Pos.BASELINE_LEFT);
-
-        Spinner<Number> xSpin = new Spinner<>(-100., 100., 0., 5.);
-        xSpin.setPrefWidth(spinwidth);
-        xSpin.getValueFactory().valueProperty().bindBidirectional(myXPos);
-        xSpin.setEditable(true);
-
-        Spinner<Number> ySpin = new Spinner<>(-125., 125., 0., 5.);
-        ySpin.setPrefWidth(spinwidth);
-        ySpin.getValueFactory().valueProperty().bindBidirectional(myYPos);
-        ySpin.setEditable(true);
-
-        Label xLabel = new Label("Position:  X: ", xSpin);
-        xLabel.setContentDisplay(ContentDisplay.RIGHT);
-
-        Label yLabel = new Label("Y: ", ySpin);
-        yLabel.setContentDisplay(ContentDisplay.RIGHT);
-
-        controlBox.getChildren().addAll(xLabel, xSpin, yLabel, ySpin);
-
-        Label helpInfo = new Label("Saved icons will appear under the 'User Added' menu.");
-        helpInfo.setFont(Font.font(helpInfo.getFont().getFamily(), FontPosture.ITALIC, 11));
-
-        cnrlBox.getChildren().addAll(controlBox, helpInfo);
-        return cnrlBox;
-    }
-
-    /**
-     * Creates the ImageView which renders the selected icon.
-     *
-     * @return the iconDisplayer - the Hbox containing the icon.
-     */
-    private HBox createImageView()
-    {
-        HBox iconDisplayer = new HBox();
-        iconDisplayer.setAlignment(Pos.CENTER);
-        iconDisplayer.setStyle("-fx-padding: 10;" + "-fx-border-style: solid inside;" + "-fx-border-width: 2;"
-                + "-fx-border-insets: 5;" + "-fx-border-radius: 5;" + "-fx-border-color: purple;");
-
-        myIconView = new ImageView(myIconRecord.getImageURL().toString());
-        myIconView.rotateProperty().bind(myRotation);
-        myIconView.translateXProperty().bind(myXPos);
-        myIconView.translateYProperty().bind(myYPos);
-        myIconView.setFitWidth(150);
-        myIconView.setFitHeight(150);
-        myIconView.scaleXProperty().bind(myScale);
-        myIconView.scaleYProperty().bind(myScale);
-
-        iconDisplayer.getChildren().addAll(myIconView);
-
-        return iconDisplayer;
-        /* ColorAdjust monochrome = new ColorAdjust();
-         * monochrome.setSaturation(-1.0); ColorAdjust color2 = new
-         * ColorAdjust(); color2.setBrightness(5.0); Blend blush = new
-         * Blend(BlendMode.MULTIPLY, monochrome, color2);
-         *
-         * myImageRenderView.effectProperty()
-         * .bind(Bindings.when(myImageRenderView.hoverProperty()).then((Effect)
-         * blush).otherwise((Effect)null)); */
-
-    }
-
-    /**
-     * Updates the color of the selected icon when the ColorPicker selection
-     * changes.
-     */
-    private void updateImageColor()
-    {
-        Lighting lighting = new Lighting();
-        lighting.setDiffuseConstant(1.0);
-        lighting.setSpecularConstant(0.75);
-        lighting.setSpecularExponent(0.0);
-        lighting.setSurfaceScale(0.0);
-        lighting.setLight(new Light.Distant(45, 45, myColor));
-
-        if (myIconView != null)
-        {
-            myIconView.setEffect(lighting);
-        }
-    }
-
-    /**
-     * Updates the brightness of the selected icon when the brightness slider
-     * selection changes.
-     */
-//    private void updateImageBrightness()
-//    {
-//        if (newcolor > oldcolor)
-//        {
-//            myColor = myColor.brighter();
-//        }
-//        else
-//        {
-//            myColor = myColor.darker();
-//        }
-//        if (newcolor == oldcolor)
-//            if (newcolor > transcolor && transcolor != 1. || transcolor != -1.)
-//            {
-//                myColor = myColor.brighter();
-//            }
-//            else
-//            {
-//                myColor = myColor.darker();
-//
-//            }
-//        transcolor = newcolor;
-//        updateImageColor();
-//    }
-
-    /**
-     * Retrieves the final processed image as a BufferedImage.
-     *
-     * @return the the image to be saved.
-     */
-    public WritableImage getFinalImage()
-    {
-        WritableImage iconOut = null;
-
-        if (myIconView.getImage() != null)
-        {
-            SnapshotParameters parameters = new SnapshotParameters();
-            parameters.setFill(Color.TRANSPARENT);
-            myIconDisplay.setStyle(null);
-            iconOut = myIconDisplay.snapshot(parameters, null);
-        }
-        return iconOut;
-    }
-
-    /**
-     * Generates and retrieves a name for the image, if it is not null.
-     *
-     * @return the image name.
-     */
-    public String getImageName()
-
-    {
-
-        if (myColor != null)
-
-        {
-            return myIconRecord != null ? myIconRecord.getName() + "_" + myIconView.getRotate() + "_" + myColor.getRed() + "-"
-                    + +myColor.getGreen() + "-" + myColor.getBlue() : null;
-        }
-
-        return myIconRecord != null ? myIconRecord.getName() + "_" + myIconView.getRotate() : null;
-    }
+package io.opensphere.mantle.iconproject.impl;
+
+import java.awt.Window;
+
+import javafx.beans.property.DoubleProperty;
+import javafx.beans.property.Property;
+import javafx.beans.property.SimpleDoubleProperty;
+import javafx.geometry.Insets;
+import javafx.geometry.Orientation;
+import javafx.geometry.Pos;
+import javafx.scene.SnapshotParameters;
+import javafx.scene.control.ColorPicker;
+import javafx.scene.control.ContentDisplay;
+import javafx.scene.control.Label;
+import javafx.scene.control.Slider;
+import javafx.scene.control.Spinner;
+import javafx.scene.effect.ColorAdjust;
+import javafx.scene.effect.Light;
+import javafx.scene.effect.Lighting;
+import javafx.scene.image.ImageView;
+import javafx.scene.image.WritableImage;
+import javafx.scene.layout.AnchorPane;
+import javafx.scene.layout.BorderPane;
+import javafx.scene.layout.HBox;
+import javafx.scene.layout.Priority;
+import javafx.scene.layout.Region;
+import javafx.scene.layout.VBox;
+import javafx.scene.paint.Color;
+import javafx.scene.text.Font;
+import javafx.scene.text.FontPosture;
+
+import io.opensphere.mantle.icon.IconRecord;
+
+/** Panel for building custom icons. */
+public class IconBuilderProjPane extends BorderPane
+{
+    /** The rotation value model. */
+    private final DoubleProperty myRotation = new SimpleDoubleProperty(0.);
+
+    /** The scale value model. */
+    private final DoubleProperty myScale = new SimpleDoubleProperty(1.);
+
+    /** The X value model. */
+    private final DoubleProperty myXPos = new SimpleDoubleProperty(0.);
+
+    /** The Y value model. */
+    private final DoubleProperty myYPos = new SimpleDoubleProperty(0.);
+
+    /** The ColorPicker that determines the icon color. */
+    private ColorPicker myColorPicker;
+
+    /** The ImageView that renders the modified icon. */
+    private ImageView myIconView;
+
+    /** The spinner width. */
+    private final double spinwidth = 59.0;
+
+    /** The IconRecord of the displayed Icon. */
+    private final IconRecord myIconRecord;
+
+    /** The purple HBox containing the displayed icon. */
+    private HBox myIconDisplay;
+
+    /** The Color chosen for customized icon. */
+    private Color myColor;
+
+//    private DoubleProperty myBright = new SimpleDoubleProperty(0.);
+//    private double oldcolor;
+//    private double newcolor;
+//    private double transcolor;
+
+    /**
+     * Constructs a new IconBuilderPane.
+     *
+     * @param owner the AWT Window.
+     * @param record the selected icon.
+     */
+    public IconBuilderProjPane(Window owner, IconRecord record)
+    {
+        myIconRecord = record;
+        setTop(createTop());
+
+        setCenter(myIconDisplay = createImageView());
+        setRight(createRight());
+
+        VBox bottom = createBottom();
+        BorderPane.setMargin(bottom, new Insets(5., 0., 0., 0.));
+        setBottom(bottom);
+        
+        myColorPicker.setOnAction((event) ->
+        {
+            myColorPicker.show();
+            myColor = myColorPicker.getValue();
+            updateImageColor();
+        });
+    }
+
+    /**
+     * Creates the top box, which contains the color and scale controls.
+     *
+     * @return the icon selection & color controls
+     */
+    private HBox createTop()
+    {
+        HBox TopBar = new HBox();
+        Spinner<Number> sizeSpin = new Spinner<>(0.0, 3.0, 1, .1);
+        sizeSpin.setPrefWidth(55.);
+        sizeSpin.getValueFactory().valueProperty().bindBidirectional(myScale);
+        sizeSpin.setEditable(true);
+        Label sizeLabel = new Label("Scale: ", sizeSpin);
+        sizeLabel.setContentDisplay(ContentDisplay.RIGHT);
+        AnchorPane.setRightAnchor(sizeLabel, 0.);
+
+        myColorPicker = new ColorPicker();
+        
+        // myColorPicker.getStyleClass().add("button");
+        myColorPicker.setOnMouseEntered(event ->
+        {
+            myColorPicker.show();
+        });
+        /* myColorPicker.setOnMouseExited(event -> {
+         * System.out.println("^^^^^^^^Accesible role prop time2:   " +
+
+//        Slider brightSlider = new Slider(-1., 1., 0.);
+//        brightSlider.setBlockIncrement(.1);
+//        brightSlider.valueProperty().bindBidirectional(myBright);   
+//        brightSlider.onMousePressedProperty().set(event -> { oldcolor =
+//        brightSlider.getValue(); });
+//        brightSlider.onMouseReleasedProperty().set(event -> { newcolor =
+//        brightSlider.getValue(); updateImageBrightness(); }); */
+//        brightSlider.setOnMouseClicked(event_ -> updateImageBrightness());
+//        brightSlider.setMaxWidth(80.);
+//        Label brightLabel = new Label("Brightness: ", brightSlider);
+//        brightLabel.setContentDisplay(ContentDisplay.RIGHT);
+//        AnchorPane.setLeftAnchor(brightLabel, 175.);
+        
+        TopBar.getChildren().addAll(myColorPicker, sizeLabel, sizeSpin);
+        return TopBar;
+    }
+
+    /**
+     * Creates the right box, which contains the rotation controls.
+     *
+     * @return the rotation controls
+     */
+    private VBox createRight()
+    {
+
+        VBox box = new VBox(8);
+        box.setAlignment(Pos.TOP_CENTER);
+
+        Slider rotSlider = new Slider(-180, 180, 0);
+        rotSlider.setOrientation(Orientation.VERTICAL);
+        rotSlider.setShowTickMarks(true);
+        rotSlider.setShowTickLabels(true);
+        rotSlider.setMajorTickUnit(45);
+        rotSlider.valueProperty().bindBidirectional(myRotation);
+
+        Spinner<Number> rotSpinner = new Spinner<>(-180., 180., 0.);
+        rotSpinner.setPrefWidth(40.);
+        rotSpinner.getValueFactory().valueProperty().bindBidirectional(myRotation);
+        rotSpinner.setEditable(true);
+        rotSpinner.getStyleClass().clear();
+
+        Label rotLabel = new Label("Rotation: ", rotSpinner);
+        rotLabel.setContentDisplay(ContentDisplay.BOTTOM);
+
+        VBox.setVgrow(rotSlider, Priority.ALWAYS);
+        VBox.setVgrow(rotSpinner, Priority.NEVER);
+        box.getChildren().addAll(rotSlider, rotLabel, rotSpinner);
+
+        return box;
+
+    }
+
+    /**
+     * Creates the bottom box, which contains the icon size & position controls.
+     *
+     * @return the size & position controls
+     */
+    private VBox createBottom()
+    {
+        VBox cnrlBox = new VBox();
+        cnrlBox.setAlignment(Pos.TOP_LEFT);
+
+        HBox controlBox = new HBox(10);
+        controlBox.setAlignment(Pos.BASELINE_LEFT);
+
+        Spinner<Number> xSpin = new Spinner<>(-100., 100., 0., 5.);
+        xSpin.setPrefWidth(spinwidth);
+        xSpin.getValueFactory().valueProperty().bindBidirectional(myXPos);
+        xSpin.setEditable(true);
+
+        Spinner<Number> ySpin = new Spinner<>(-125., 125., 0., 5.);
+        ySpin.setPrefWidth(spinwidth);
+        ySpin.getValueFactory().valueProperty().bindBidirectional(myYPos);
+        ySpin.setEditable(true);
+
+        Label xLabel = new Label("Position:  X: ", xSpin);
+        xLabel.setContentDisplay(ContentDisplay.RIGHT);
+
+        Label yLabel = new Label("Y: ", ySpin);
+        yLabel.setContentDisplay(ContentDisplay.RIGHT);
+
+        controlBox.getChildren().addAll(xLabel, xSpin, yLabel, ySpin);
+
+        Label helpInfo = new Label("Saved icons will appear under the 'User Added' menu.");
+        helpInfo.setFont(Font.font(helpInfo.getFont().getFamily(), FontPosture.ITALIC, 11));
+
+        cnrlBox.getChildren().addAll(controlBox, helpInfo);
+        return cnrlBox;
+    }
+
+    /**
+     * Creates the ImageView which renders the selected icon.
+     *
+     * @return the iconDisplayer - the Hbox containing the icon.
+     */
+    private HBox createImageView()
+    {
+        HBox iconDisplayer = new HBox();
+        iconDisplayer.setAlignment(Pos.CENTER);
+        iconDisplayer.setStyle("-fx-padding: 10;" + "-fx-border-style: solid inside;" + "-fx-border-width: 2;"
+                + "-fx-border-insets: 5;" + "-fx-border-radius: 5;" + "-fx-border-color: purple;");
+
+        myIconView = new ImageView(myIconRecord.getImageURL().toString());
+        myIconView.rotateProperty().bind(myRotation);
+        myIconView.translateXProperty().bind(myXPos);
+        myIconView.translateYProperty().bind(myYPos);
+        myIconView.setFitWidth(150);
+        myIconView.setFitHeight(150);
+        myIconView.scaleXProperty().bind(myScale);
+        myIconView.scaleYProperty().bind(myScale);
+
+        iconDisplayer.getChildren().addAll(myIconView);
+
+        return iconDisplayer;
+        /* ColorAdjust monochrome = new ColorAdjust();
+         * monochrome.setSaturation(-1.0); ColorAdjust color2 = new
+         * ColorAdjust(); color2.setBrightness(5.0); Blend blush = new
+         * Blend(BlendMode.MULTIPLY, monochrome, color2);
+         *
+         * myImageRenderView.effectProperty()
+         * .bind(Bindings.when(myImageRenderView.hoverProperty()).then((Effect)
+         * blush).otherwise((Effect)null)); */
+
+    }
+
+    /**
+     * Updates the color of the selected icon when the ColorPicker selection
+     * changes.
+     */
+    private void updateImageColor()
+    {
+        Lighting lighting = new Lighting();
+        lighting.setDiffuseConstant(1.0);
+        lighting.setSpecularConstant(0.75);
+        lighting.setSpecularExponent(0.0);
+        lighting.setSurfaceScale(0.0);
+        lighting.setLight(new Light.Distant(45, 45, myColor));
+
+        if (myIconView != null)
+        {
+            myIconView.setEffect(lighting);
+        }
+    }
+
+    /**
+     * Updates the brightness of the selected icon when the brightness slider
+     * selection changes.
+     */
+//    private void updateImageBrightness()
+//    {
+//        if (newcolor > oldcolor)
+//        {
+//            myColor = myColor.brighter();
+//        }
+//        else
+//        {
+//            myColor = myColor.darker();
+//        }
+//        if (newcolor == oldcolor)
+//            if (newcolor > transcolor && transcolor != 1. || transcolor != -1.)
+//            {
+//                myColor = myColor.brighter();
+//            }
+//            else
+//            {
+//                myColor = myColor.darker();
+//
+//            }
+//        transcolor = newcolor;
+//        updateImageColor();
+//    }
+
+    /**
+     * Retrieves the final processed image as a BufferedImage.
+     *
+     * @return the the image to be saved.
+     */
+    public WritableImage getFinalImage()
+    {
+        WritableImage iconOut = null;
+
+        if (myIconView.getImage() != null)
+        {
+            SnapshotParameters parameters = new SnapshotParameters();
+            parameters.setFill(Color.TRANSPARENT);
+            myIconDisplay.setStyle(null);
+            iconOut = myIconDisplay.snapshot(parameters, null);
+        }
+        return iconOut;
+    }
+
+    /**
+     * Generates and retrieves a name for the image, if it is not null.
+     *
+     * @return the image name.
+     */
+    public String getImageName()
+
+    {
+
+        if (myColor != null)
+
+        {
+            return myIconRecord != null ? myIconRecord.getName() + "_" + myIconView.getRotate() + "_" + myColor.getRed() + "-"
+                    + +myColor.getGreen() + "-" + myColor.getBlue() : null;
+        }
+
+        return myIconRecord != null ? myIconRecord.getName() + "_" + myIconView.getRotate() : null;
+    }
 }