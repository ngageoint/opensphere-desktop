--- conflicted
+++ resolved
@@ -1,287 +1,285 @@
-package io.opensphere.mantle.iconproject.impl;
-
-import static io.opensphere.core.util.fx.FXUtilities.toAwtColor;
-
-import java.awt.Window;
-
-import javafx.beans.binding.Bindings;
-import javafx.beans.property.DoubleProperty;
-import javafx.beans.property.SimpleDoubleProperty;
-import javafx.geometry.Insets;
-import javafx.geometry.Orientation;
-import javafx.geometry.Pos;
-import javafx.scene.SnapshotParameters;
-import javafx.scene.control.ColorPicker;
-import javafx.scene.control.ContentDisplay;
-import javafx.scene.control.Label;
-import javafx.scene.control.Slider;
-import javafx.scene.control.Spinner;
-import javafx.scene.effect.Blend;
-import javafx.scene.effect.BlendMode;
-import javafx.scene.effect.ColorAdjust;
-import javafx.scene.effect.Effect;
-import javafx.scene.image.ImageView;
-import javafx.scene.image.WritableImage;
-import javafx.scene.layout.AnchorPane;
-import javafx.scene.layout.BorderPane;
-import javafx.scene.layout.HBox;
-import javafx.scene.layout.Priority;
-import javafx.scene.layout.VBox;
-import javafx.scene.paint.Color;
-import javafx.scene.text.Font;
-import javafx.scene.text.FontPosture;
-
-import io.opensphere.mantle.icon.IconRecord;
-
-/** Panel for building custom icons. */
-public class IconBuilderProjPane extends BorderPane
-{
-    /** The rotation value model. */
-    private final DoubleProperty myRotation = new SimpleDoubleProperty(0.);
-
-    /** The size value model. */
-    private final DoubleProperty mySize = new SimpleDoubleProperty(1.);
-
-    /** The X value model. */
-    private final DoubleProperty myXPos = new SimpleDoubleProperty(0.);
-
-    /** The Y value model. */
-    private final DoubleProperty myYPos = new SimpleDoubleProperty(0.);
-
-    /** The current icon. */
-    private IconProjProps myCurrentIcon;
-
-    /** The ColorPicker that determines the icon color. */
-    private ColorPicker myColorPicker;
-
-    /** The ImageView that renders the modified icon. */
-    private ImageView myImageRenderView;
-
-    /** The AWT Window that owns this pane. */
-    private final Window myOwner;
-
-    /** The spinner width. */
-    private final double spinwidth = 59.0;
-
-    private final IconRecord myRecord;
-
-    private HBox myHbox;
-
-    /**
-     * Constructs a new IconBuilderPane.
-     *
-     * @param owner the AWT Window
-     * @return
-     */
-    public IconBuilderProjPane(Window owner, IconRecord record)
-    {
-        myOwner = owner;
-        myRecord = record;
-        setTop(createTop());
-
-        setCenter(myHbox = createImageView());
-        setRight(createRight());
-
-        VBox bottom = createBottom();
-        BorderPane.setMargin(bottom, new Insets(10., 0., 0., 0.));
-        setBottom(bottom);
-
-        myColorPicker.setOnAction((event) -> updateImageColor());
-    }
-
-    /**
-     * Creates the top box, which contains the icon selection & color controls.
-     *
-     * @return the icon selection & color controls
-     */
-    private AnchorPane createTop()
-    {
-        AnchorPane TopBar = new AnchorPane();
-        Spinner<Number> sizeSpinner = new Spinner<>(0.0, 3.0, 1, .1);
-        sizeSpinner.setPrefWidth(55.);
-        sizeSpinner.getValueFactory().valueProperty().bindBidirectional(mySize);
-        sizeSpinner.setEditable(true);
-        Label sizeLabel = new Label("Scale: ", sizeSpinner);
-        sizeLabel.setContentDisplay(ContentDisplay.RIGHT);
-        AnchorPane.setRightAnchor(sizeLabel, 0.);
-
-        myColorPicker = new ColorPicker();
-        myColorPicker.setOnMouseEntered(event ->
-        {
-            myColorPicker.show();
-            System.out.println(myColorPicker.accessibleRoleProperty());
-            System.out.println(myColorPicker.getChildrenUnmodifiable());
-        });
-        myColorPicker.setOnMouseExited(event -> System.out.println(myColorPicker.accessibleRoleProperty()));
-
-        TopBar.getChildren().addAll(myColorPicker, sizeLabel, sizeSpinner);
-        return TopBar;
-    }
-
-    /**
-     * Creates the right box, which contains the rotation controls.
-     *
-     * @return the rotation controls
-     */
-    private VBox createRight()
-    {
-        VBox box = new VBox(8);
-        box.setAlignment(Pos.TOP_CENTER);
-
-        Slider rotSlider = new Slider(-180, 180, 0);
-        rotSlider.setOrientation(Orientation.VERTICAL);
-        rotSlider.setShowTickMarks(true);
-        rotSlider.setShowTickLabels(true);
-        rotSlider.setMajorTickUnit(45);
-        rotSlider.valueProperty().bindBidirectional(myRotation);
-
-        Spinner<Number> rotSpinner = new Spinner<>(-180., 180., 0.);
-        rotSpinner.setPrefWidth(40.);
-        rotSpinner.getValueFactory().valueProperty().bindBidirectional(myRotation);
-        rotSpinner.setEditable(true);
-        rotSpinner.getStyleClass().clear();
-
-        Label rotLabel = new Label("Rotation: ", rotSpinner);
-        rotLabel.setContentDisplay(ContentDisplay.BOTTOM);
-
-        VBox.setVgrow(rotSlider, Priority.ALWAYS);
-        VBox.setVgrow(rotSpinner, Priority.NEVER);
-        box.getChildren().addAll(rotSlider, rotLabel, rotSpinner);
-
-        return box;
-    }
-
-    /**
-     * Creates the bottom box, which contains the icon size & position controls.
-     *
-     * @return the size & position controls
-     */
-    private VBox createBottom()
-    {
-        VBox box = new VBox();
-        box.setAlignment(Pos.TOP_LEFT);
-
-        HBox controlBox = new HBox(10);
-        controlBox.setAlignment(Pos.BASELINE_LEFT);
-
-<<<<<<< HEAD
-        Spinner<Number> xSpinner = new Spinner<>(-100., 100., 0., 5.);
-=======
-        Spinner<Number> xSpinner = new Spinner<>(0, 100, 0);
->>>>>>> 44707737
-        xSpinner.setPrefWidth(spinwidth);
-        xSpinner.getValueFactory().valueProperty().bindBidirectional(myXPos);
-        xSpinner.setEditable(true);
-
-        Spinner<Number> ySpinner = new Spinner<>(-125., 125., 0., 5.);
-        ySpinner.setPrefWidth(spinwidth);
-        ySpinner.getValueFactory().valueProperty().bindBidirectional(myYPos);
-        ySpinner.setEditable(true);
-
-        Label xLabel = new Label("Position:  X: ", xSpinner);
-        xLabel.setContentDisplay(ContentDisplay.RIGHT);
-
-        Label yLabel = new Label("Y: ", ySpinner);
-        yLabel.setContentDisplay(ContentDisplay.RIGHT);
-
-        controlBox.getChildren().addAll(xLabel, xSpinner, yLabel, ySpinner);
-
-        Label helpInfo = new Label("Saved icons will appear under the 'User Added' menu.");
-        helpInfo.setFont(Font.font(helpInfo.getFont().getFamily(), FontPosture.ITALIC, 11));
-
-        box.getChildren().addAll(controlBox, helpInfo);
-        return box;
-    }
-
-    /**
-     * Creates the ImageView which renders the selected icon.
-     * 
-     * @return the image view
-     */
-    private HBox createImageView()
-    {
-        HBox box = new HBox();
-        box.setAlignment(Pos.CENTER);
-        box.setStyle("-fx-padding: 10;" + "-fx-border-style: solid inside;" + "-fx-border-width: 2;" + "-fx-border-insets: 5;"
-                + "-fx-border-radius: 5;" + "-fx-border-color: purple;");
-
-        myImageRenderView = new ImageView(myRecord.getImageURL().toString());
-        myImageRenderView.rotateProperty().bind(myRotation);
-        myImageRenderView.translateXProperty().bind(myXPos);
-        myImageRenderView.translateYProperty().bind(myYPos);
-<<<<<<< HEAD
-        myImageRenderView.setFitWidth(150);
-        myImageRenderView.setFitHeight(150);
-        myImageRenderView.scaleXProperty().bind(mySize);
-        myImageRenderView.scaleYProperty().bind(mySize);
-
-        ColorAdjust monochrome = new ColorAdjust();
-        monochrome.setSaturation(-1.0);
-        ColorAdjust color2 = new ColorAdjust();
-        color2.setBrightness(5.0);
-        Blend blush = new Blend(BlendMode.MULTIPLY, monochrome, color2);
-
-        myImageRenderView.effectProperty()
-                .bind(Bindings.when(myImageRenderView.hoverProperty()).then((Effect)blush).otherwise((Effect)null));
-
-        box.getChildren().addAll(myImageRenderView);
-=======
-        myImageRenderView.boundsInLocalProperty();
-        myImageRenderView.setFitWidth(100.);
-        myImageRenderView.setFitHeight(100);
-        DropShadow ds = new DropShadow(20, Color.AQUA);
-        myImageRenderView.setEffect(ds);
-        System.out.println(IconImage.getPixelReader().getPixelFormat());
-        HBox box = new HBox();
-        box.setStyle("-fx-padding: 10;" + "-fx-border-style: solid inside;" + "-fx-border-width: 2;" + "-fx-border-insets: 5;"
-                + "-fx-border-radius: 5;" + "-fx-border-color: blue;");
-
-        box.setAlignment(Pos.BOTTOM_LEFT);
-        box.getChildren().addAll(myImageRenderView);
-
->>>>>>> 44707737
-        return box;
-    }
-
-    /**
-     * Updates the color of the selected icon when the ColorPicker selection
-     * changes.
-     */
-    private void updateImageColor()
-    {
-        if (myCurrentIcon != null)
-        {
-            myCurrentIcon.setColor(toAwtColor(myColorPicker.getValue()));
-            myImageRenderView.setImage(null);
-        }
-    }
-
-    /**
-     * Retrieves the final processed image as a BufferedImage.
-     *
-     * @return the image
-     */
-    public WritableImage getFinalImage()
-    {
-        WritableImage result = null;
-
-        if (myImageRenderView.getImage() != null)
-        {
-            SnapshotParameters parameters = new SnapshotParameters();
-            parameters.setFill(Color.TRANSPARENT);
-            myHbox.setStyle(null);
-            result = myHbox.snapshot(parameters, null);
-        }
-        return result;
-    }
-
-    /**
-     * Generates and retrieves a name for the image, if it is not null.
-     *
-     * @return the image name
-     */
-    public String getImageName()
-    {
-        return myRecord != null ? myRecord.getName() + "_" + myImageRenderView.getRotate() : null;
-    }
-}
+package io.opensphere.mantle.iconproject.impl;
+
+import static io.opensphere.core.util.fx.FXUtilities.toAwtColor;
+
+import java.awt.Window;
+
+import javafx.beans.binding.Bindings;
+import javafx.beans.property.DoubleProperty;
+import javafx.beans.property.SimpleDoubleProperty;
+import javafx.geometry.Insets;
+import javafx.geometry.Orientation;
+import javafx.geometry.Pos;
+import javafx.scene.SnapshotParameters;
+import javafx.scene.control.ColorPicker;
+import javafx.scene.control.ContentDisplay;
+import javafx.scene.control.Label;
+import javafx.scene.control.Slider;
+import javafx.scene.control.Spinner;
+import javafx.scene.effect.Blend;
+import javafx.scene.effect.BlendMode;
+import javafx.scene.effect.ColorAdjust;
+import javafx.scene.effect.Effect;
+import javafx.scene.image.ImageView;
+import javafx.scene.image.WritableImage;
+import javafx.scene.layout.AnchorPane;
+import javafx.scene.layout.BorderPane;
+import javafx.scene.layout.HBox;
+import javafx.scene.layout.Priority;
+import javafx.scene.layout.VBox;
+import javafx.scene.paint.Color;
+import javafx.scene.text.Font;
+import javafx.scene.text.FontPosture;
+
+import io.opensphere.mantle.icon.IconRecord;
+
+/** Panel for building custom icons. */
+public class IconBuilderProjPane extends BorderPane
+{
+    /** The rotation value model. */
+    private final DoubleProperty myRotation = new SimpleDoubleProperty(0.);
+
+    /** The size value model. */
+    private final DoubleProperty mySize = new SimpleDoubleProperty(1.);
+
+    /** The X value model. */
+    private final DoubleProperty myXPos = new SimpleDoubleProperty(0.);
+
+    /** The Y value model. */
+    private final DoubleProperty myYPos = new SimpleDoubleProperty(0.);
+
+    /** The current icon. */
+    private IconProjProps myCurrentIcon;
+
+    /** The ColorPicker that determines the icon color. */
+    private ColorPicker myColorPicker;
+
+    /** The ImageView that renders the modified icon. */
+    private ImageView myImageRenderView;
+
+    /** The AWT Window that owns this pane. */
+    private final Window myOwner;
+
+    /** The spinner width. */
+    private final double spinwidth = 59.0;
+
+    private final IconRecord myRecord;
+
+    private HBox myHbox;
+
+    /**
+     * Constructs a new IconBuilderPane.
+     *
+     * @param owner the AWT Window
+     * @return
+     */
+    public IconBuilderProjPane(Window owner, IconRecord record)
+    {
+        myOwner = owner;
+        myRecord = record;
+        setTop(createTop());
+
+        setCenter(myHbox = createImageView());
+        setRight(createRight());
+
+        VBox bottom = createBottom();
+        BorderPane.setMargin(bottom, new Insets(10., 0., 0., 0.));
+        setBottom(bottom);
+
+        myColorPicker.setOnAction((event) -> updateImageColor());
+    }
+
+    /**
+     * Creates the top box, which contains the icon selection & color controls.
+     *
+     * @return the icon selection & color controls
+     */
+    private AnchorPane createTop()
+    {
+        AnchorPane TopBar = new AnchorPane();
+        Spinner<Number> sizeSpinner = new Spinner<>(0.0, 3.0, 1, .1);
+        sizeSpinner.setPrefWidth(55.);
+        sizeSpinner.getValueFactory().valueProperty().bindBidirectional(mySize);
+        sizeSpinner.setEditable(true);
+        Label sizeLabel = new Label("Scale: ", sizeSpinner);
+        sizeLabel.setContentDisplay(ContentDisplay.RIGHT);
+        AnchorPane.setRightAnchor(sizeLabel, 0.);
+
+        myColorPicker = new ColorPicker();
+        myColorPicker.setOnMouseEntered(event ->
+        {
+            myColorPicker.show();
+            System.out.println(myColorPicker.accessibleRoleProperty());
+            System.out.println(myColorPicker.getChildrenUnmodifiable());
+        });
+        myColorPicker.setOnMouseExited(event -> System.out.println(myColorPicker.accessibleRoleProperty()));
+
+        TopBar.getChildren().addAll(myColorPicker, sizeLabel, sizeSpinner);
+        return TopBar;
+    }
+
+    /**
+     * Creates the right box, which contains the rotation controls.
+     *
+     * @return the rotation controls
+     */
+    private VBox createRight()
+    {
+        VBox box = new VBox(8);
+        box.setAlignment(Pos.TOP_CENTER);
+
+        Slider rotSlider = new Slider(-180, 180, 0);
+        rotSlider.setOrientation(Orientation.VERTICAL);
+        rotSlider.setShowTickMarks(true);
+        rotSlider.setShowTickLabels(true);
+        rotSlider.setMajorTickUnit(45);
+        rotSlider.valueProperty().bindBidirectional(myRotation);
+
+        Spinner<Number> rotSpinner = new Spinner<>(-180., 180., 0.);
+        rotSpinner.setPrefWidth(40.);
+        rotSpinner.getValueFactory().valueProperty().bindBidirectional(myRotation);
+        rotSpinner.setEditable(true);
+        rotSpinner.getStyleClass().clear();
+
+        Label rotLabel = new Label("Rotation: ", rotSpinner);
+        rotLabel.setContentDisplay(ContentDisplay.BOTTOM);
+
+        VBox.setVgrow(rotSlider, Priority.ALWAYS);
+        VBox.setVgrow(rotSpinner, Priority.NEVER);
+        box.getChildren().addAll(rotSlider, rotLabel, rotSpinner);
+
+        return box;
+    }
+
+    /**
+     * Creates the bottom box, which contains the icon size & position controls.
+     *
+     * @return the size & position controls
+     */
+    private VBox createBottom()
+    {
+        VBox box = new VBox();
+        box.setAlignment(Pos.TOP_LEFT);
+
+        HBox controlBox = new HBox(10);
+        controlBox.setAlignment(Pos.BASELINE_LEFT);
+
+
+        Spinner<Number> xSpinner = new Spinner<>(0, 100, 0);
+        xSpinner.setPrefWidth(spinwidth);
+        xSpinner.getValueFactory().valueProperty().bindBidirectional(myXPos);
+        xSpinner.setEditable(true);
+
+        Spinner<Number> ySpinner = new Spinner<>(-125., 125., 0., 5.);
+        ySpinner.setPrefWidth(spinwidth);
+        ySpinner.getValueFactory().valueProperty().bindBidirectional(myYPos);
+        ySpinner.setEditable(true);
+
+        Label xLabel = new Label("Position:  X: ", xSpinner);
+        xLabel.setContentDisplay(ContentDisplay.RIGHT);
+
+        Label yLabel = new Label("Y: ", ySpinner);
+        yLabel.setContentDisplay(ContentDisplay.RIGHT);
+
+        controlBox.getChildren().addAll(xLabel, xSpinner, yLabel, ySpinner);
+
+        Label helpInfo = new Label("Saved icons will appear under the 'User Added' menu.");
+        helpInfo.setFont(Font.font(helpInfo.getFont().getFamily(), FontPosture.ITALIC, 11));
+
+        box.getChildren().addAll(controlBox, helpInfo);
+        return box;
+    }
+
+    /**
+     * Creates the ImageView which renders the selected icon.
+     * 
+     * @return the image view
+     */
+    private HBox createImageView()
+    {
+        HBox box = new HBox();
+        box.setAlignment(Pos.CENTER);
+        box.setStyle("-fx-padding: 10;" + "-fx-border-style: solid inside;" + "-fx-border-width: 2;" + "-fx-border-insets: 5;"
+                + "-fx-border-radius: 5;" + "-fx-border-color: purple;");
+
+        myImageRenderView = new ImageView(myRecord.getImageURL().toString());
+        myImageRenderView.rotateProperty().bind(myRotation);
+        myImageRenderView.translateXProperty().bind(myXPos);
+        myImageRenderView.translateYProperty().bind(myYPos);
+        
+        
+        /*myImageRenderView.setFitWidth(150);
+        myImageRenderView.setFitHeight(150);
+        myImageRenderView.scaleXProperty().bind(mySize);
+        myImageRenderView.scaleYProperty().bind(mySize);
+
+        ColorAdjust monochrome = new ColorAdjust();
+        monochrome.setSaturation(-1.0);
+        ColorAdjust color2 = new ColorAdjust();
+        color2.setBrightness(5.0);
+        Blend blush = new Blend(BlendMode.MULTIPLY, monochrome, color2);
+
+        myImageRenderView.effectProperty()
+                .bind(Bindings.when(myImageRenderView.hoverProperty()).then((Effect)blush).otherwise((Effect)null));
+
+        box.getChildren().addAll(myImageRenderView);*/
+        
+        
+        myImageRenderView.boundsInLocalProperty();
+        myImageRenderView.setFitWidth(100.);
+        myImageRenderView.setFitHeight(100);
+        DropShadow ds = new DropShadow(20, Color.AQUA);
+        myImageRenderView.setEffect(ds);
+        System.out.println(IconImage.getPixelReader().getPixelFormat());
+        HBox box = new HBox();
+        box.setStyle("-fx-padding: 10;" + "-fx-border-style: solid inside;" + "-fx-border-width: 2;" + "-fx-border-insets: 5;"
+                + "-fx-border-radius: 5;" + "-fx-border-color: blue;");
+
+        box.setAlignment(Pos.BOTTOM_LEFT);
+        box.getChildren().addAll(myImageRenderView);
+
+        return box;
+    }
+
+    /**
+     * Updates the color of the selected icon when the ColorPicker selection
+     * changes.
+     */
+    private void updateImageColor()
+    {
+        if (myCurrentIcon != null)
+        {
+            myCurrentIcon.setColor(toAwtColor(myColorPicker.getValue()));
+            myImageRenderView.setImage(null);
+        }
+    }
+
+    /**
+     * Retrieves the final processed image as a BufferedImage.
+     *
+     * @return the image
+     */
+    public WritableImage getFinalImage()
+    {
+        WritableImage result = null;
+
+        if (myImageRenderView.getImage() != null)
+        {
+            SnapshotParameters parameters = new SnapshotParameters();
+            parameters.setFill(Color.TRANSPARENT);
+            myHbox.setStyle(null);
+            result = myHbox.snapshot(parameters, null);
+        }
+        return result;
+    }
+
+    /**
+     * Generates and retrieves a name for the image, if it is not null.
+     *
+     * @return the image name
+     */
+    public String getImageName()
+    {
+        return myRecord != null ? myRecord.getName() + "_" + myImageRenderView.getRotate() : null;
+    }
+}