--- conflicted
+++ resolved
@@ -1,87 +1,82 @@
-package io.opensphere.mantle.iconproject.view;
-
-import java.awt.Dimension;
-import java.awt.Window;
-import java.awt.image.BufferedImage;
-import java.io.ByteArrayOutputStream;
-import java.io.IOException;
-import java.net.URL;
-
-import org.apache.log4j.Logger;
-
-import io.opensphere.core.Notify;
-import io.opensphere.core.util.fx.JFXDialog;
-import io.opensphere.mantle.icon.IconProvider;
-import io.opensphere.mantle.icon.IconRecord;
-import io.opensphere.mantle.icon.IconRegistry;
-import io.opensphere.mantle.icon.impl.DefaultIconProvider;
-import io.opensphere.mantle.iconproject.impl.IconBuilderProjPane;
-import javafx.scene.image.WritableImage;
-import javax.imageio.ImageIO;
-
-/** The component class for building icons. */
-public class IconProjBuilderNewDialog extends JFXDialog
-{
-    /** serial ID.   */
-    private static final long serialVersionUID = -8284546944940700345L;
-
-    /** The logger for this class. */
-    private static final Logger LOGGER = Logger.getLogger(IconProjBuilderNewDialog.class);
-
-    /** The Icon Registry. */
-    private final IconRegistry myIconRegistry;
-
-    /**
-     * Constructor.
-     *
-     * @param owner the parent window.
-     * @param iconRegistry the icon registry.
-     * @param iconRecord the current selected icon.
-     */
-
-    public IconProjBuilderNewDialog(Window owner, IconRegistry iconRegistry, IconRecord iconRecord)
-    {
-        super(owner, "Build an Icon");
-        myIconRegistry = iconRegistry;
-<<<<<<< HEAD
-        System.out.println(myIconRegistry.getAllAssignedElementIds().toString());
-        IconBuilderProjPane pane = new IconBuilderProjPane(owner, record2);
-=======
-
-        IconBuilderProjPane pane = new IconBuilderProjPane(owner, iconRecord);
->>>>>>> 5f9b15ab
-        setFxNode(pane);
-        setMinimumSize(new Dimension(450, 550));
-
-        setLocationRelativeTo(owner);
-        setAcceptEar(() -> saveImage(pane.getFinalImage(), pane.getImageName()));
-    }
-
-    /**
-     * Saves a built image to the Icon Registry.
-     *
-     * @param snapshot the image to save
-     * @param name the image name
-     */
-    private void saveImage(WritableImage snapshot, String name)
-    {
-        BufferedImage image = null;
-        image = javafx.embed.swing.SwingFXUtils.fromFXImage(snapshot, image);
-
-        try
-        {
-            ByteArrayOutputStream outputStream = new ByteArrayOutputStream();
-            ImageIO.write(image, "png", outputStream);
-            URL imageURL = myIconRegistry.getIconCache().cacheIcon(outputStream.toByteArray(), name, true);
-            System.out.println(imageURL);
-            IconProvider provider = new DefaultIconProvider(imageURL, IconRecord.USER_ADDED_COLLECTION, null, "User");
-
-            myIconRegistry.addIcon(provider, this);
-        }
-        catch (IOException e)
-        {
-            Notify.error(e.getMessage());
-            LOGGER.error(e, e);
-        }
-    }
-}
+package io.opensphere.mantle.iconproject.view;
+
+import java.awt.Dimension;
+import java.awt.Window;
+import java.awt.image.BufferedImage;
+import java.io.ByteArrayOutputStream;
+import java.io.IOException;
+import java.net.URL;
+
+import org.apache.log4j.Logger;
+
+import io.opensphere.core.Notify;
+import io.opensphere.core.util.fx.JFXDialog;
+import io.opensphere.mantle.icon.IconProvider;
+import io.opensphere.mantle.icon.IconRecord;
+import io.opensphere.mantle.icon.IconRegistry;
+import io.opensphere.mantle.icon.impl.DefaultIconProvider;
+import io.opensphere.mantle.iconproject.impl.IconBuilderProjPane;
+import javafx.scene.image.WritableImage;
+import javax.imageio.ImageIO;
+
+/** The component class for building icons. */
+public class IconProjBuilderNewDialog extends JFXDialog
+{
+    /** serial ID.   */
+    private static final long serialVersionUID = -8284546944940700345L;
+
+    /** The logger for this class. */
+    private static final Logger LOGGER = Logger.getLogger(IconProjBuilderNewDialog.class);
+
+    /** The Icon Registry. */
+    private final IconRegistry myIconRegistry;
+
+    /**
+     * Constructor.
+     *
+     * @param owner the parent window.
+     * @param iconRegistry the icon registry.
+     * @param iconRecord the current selected icon.
+     */
+
+    public IconProjBuilderNewDialog(Window owner, IconRegistry iconRegistry, IconRecord iconRecord)
+    {
+        super(owner, "Build an Icon");
+        myIconRegistry = iconRegistry;
+        System.out.println(myIconRegistry.getAllAssignedElementIds().toString());
+        IconBuilderProjPane pane = new IconBuilderProjPane(owner, iconRecord);
+        setFxNode(pane);
+        setMinimumSize(new Dimension(450, 550));
+
+        setLocationRelativeTo(owner);
+        setAcceptEar(() -> saveImage(pane.getFinalImage(), pane.getImageName()));
+    }
+
+    /**
+     * Saves a built image to the Icon Registry.
+     *
+     * @param snapshot the image to save
+     * @param name the image name
+     */
+    private void saveImage(WritableImage snapshot, String name)
+    {
+        BufferedImage image = null;
+        image = javafx.embed.swing.SwingFXUtils.fromFXImage(snapshot, image);
+
+        try
+        {
+            ByteArrayOutputStream outputStream = new ByteArrayOutputStream();
+            ImageIO.write(image, "png", outputStream);
+            URL imageURL = myIconRegistry.getIconCache().cacheIcon(outputStream.toByteArray(), name, true);
+            System.out.println(imageURL);
+            IconProvider provider = new DefaultIconProvider(imageURL, IconRecord.USER_ADDED_COLLECTION, null, "User");
+
+            myIconRegistry.addIcon(provider, this);
+        }
+        catch (IOException e)
+        {
+            Notify.error(e.getMessage());
+            LOGGER.error(e, e);
+        }
+    }
+}