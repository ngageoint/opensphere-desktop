--- conflicted
+++ resolved
@@ -1,180 +1,166 @@
-package io.opensphere.mantle.infinity;
-
-import java.util.HashMap;
-import java.util.Map;
-
-import io.opensphere.mantle.data.DataTypeInfo;
-
-/** Infinity utilities. */
-public final class InfinityUtilities
-{
-    /** URL tag. */
-    public static final String URL = ".es-url";
-
-    /** Index tag. */
-    public static final String INDEX = ".es-index";
-
-    /** Point geometry tag. */
-    public static final String POINT = ".es-geopoint";
-
-    /** Shape geometry tag. */
-    public static final String SHAPE = ".es-geoshape";
-
-    /** Start time tag. */
-    public static final String START = ".es-starttime";
-
-    /** End time tag. */
-    public static final String END = ".es-endtime";
-
-    /** Date time tag. */
-    public static final String TIME = ".es-datetime";
-
-    /** The "missing" data value. */
-    public static final long MISSING_VALUE = 1000000000000000000L;
-
-    /** The "missing" data value in scientific notation. */
-    public static final String MISSING_VALUE_SCI_NOTATION = "1.0E18";
-
-    /** The default bin width. */
-    public static final double DEFAULT_BIN_WIDTH = 10.0;
-
-    /** The default bin width fractional digits. */
-    public static final int DEFAULT_BIN_WIDTH_FRAC_DIGITS = 1;
-
-    /** The default bin offset. */
-    public static final double DEFAULT_BIN_OFFSET = 0.0;
-
-    /** The default min_doc_count. */
-    public static final int DEFAULT_MIN_DOC_COUNT = 1;
-
-    /** The default size. */
-    public static final int DEFAULT_SIZE = 10000;
-
-    /** The default user number format. */
-    public static final String DEFAULT_USER_NUM_FORMAT = "%.1f";
-
-    /** The default initial size of the infinity output stream. */
-    public static final int DEFAULT_INITIAL_BYTE_STREAM_SIZE = 500;
-
-<<<<<<< HEAD
-    /** The interval for the date minute range. */
-    public static final String BIN_MINUTE_INTERVAL = "minute";
-
-    /** The interval for the date hour range. */
-    public static final String BIN_HOUR_INTERVAL = "hour";
-
-    /** The interval for the date hour range. */
-    public static final String BIN_DAY_INTERVAL = "day";
-
-    /** The interval for the date week range. */
-    public static final String BIN_WEEK_INTERVAL = "week";
-
-    /** The interval for the date month range. */
-    public static final String BIN_MONTH_INTERVAL = "month";
-
-    /** The interval for the date year range. */
-    public static final String BIN_YEAR_INTERVAL = "year";
-
-    /** The interval for the date year range. */
-    public static final String BIN_UNIQUE_INTERVAL = "unique";
-
-    /** The default interval for the date rage. */
-    public static final String DEFAULT_DATE_BIN_INTERVAL = BIN_HOUR_INTERVAL;
-
-    /** The default date format. **/
-    public static final String DEFAULT_DATE_BIN_FORMAT = "yyyy-MM-dd HH";
-
-    /** The default scripting language. */
-    public static final String DEFAULT_SCRIPT_LANGUAGE = "painless";
-
-    /** The mapping of intervals to date formats. */
-    private static final Map<String, String> DATE_FORMAT_MAP = new HashMap<String, String>()
-    {
-        /** Default serial version ID  */
-        private static final long serialVersionUID = 1L;
-
-        {
-            put(BIN_MINUTE_INTERVAL, "yyyy-MM-dd HH:mm");
-            put(BIN_HOUR_INTERVAL, "yyyy-MM-dd HH");
-            put(BIN_DAY_INTERVAL, "yyyy-MM-dd");
-            put(BIN_WEEK_INTERVAL, "yyyy-MM-dd");
-            put(BIN_MONTH_INTERVAL, "yyyy-MM");
-            put(BIN_YEAR_INTERVAL, "yyyy");
-        }
-    };
-=======
-    /** The user-facing term used for "infinity", in title case. */
-    public static final String INFINITY = "Infinity";
->>>>>>> 19ea44cd
-
-    /**
-     * Determines if the data type is infinity-enabled.
-     *
-     * @param dataType the data type
-     * @return whether it's infinity-enabled
-     */
-    public static boolean isInfinityEnabled(DataTypeInfo dataType)
-    {
-        String completeKey = URL + "=";
-        return dataType.getTags().stream().anyMatch(t -> t.startsWith(completeKey));
-    }
-
-    /**
-     * Gets the URL for the data type.
-     *
-     * @param dataType the data type
-     * @return the URL, or null
-     */
-    public static String getUrl(DataTypeInfo dataType)
-    {
-        String url = getTagValue(URL, dataType);
-        String index = getTagValue(INDEX, dataType);
-        if (index != null)
-        {
-            url += "?" + index;
-        }
-        return url;
-    }
-
-    /**
-     * Gets the value for the tag key.
-     *
-     * @param tagKey the tag key
-     * @param dataType the data type
-     * @return the value, or null
-     */
-    public static String getTagValue(String tagKey, DataTypeInfo dataType)
-    {
-        String completeKey = tagKey + "=";
-        return dataType.getTags().stream().filter(t -> t.startsWith(completeKey)).map(t -> t.replace(completeKey, "")).findAny()
-                .orElse(null);
-    }
-
-    /**
-<<<<<<< HEAD
-     * Get the date format based on interval key.
-     *
-     * @param interval the date range interval
-     * @return the date format
-     */
-    public static String getDateFormat(String interval)
-    {
-        return DATE_FORMAT_MAP.getOrDefault(interval, DEFAULT_DATE_BIN_FORMAT);
-=======
-     * Infinity-fies the text.
-     *
-     * @param text the text
-     * @param isInfinity whether to include the "infinity" text
-     * @return the modified text
-     */
-    public static String infinify(String text, boolean isInfinity)
-    {
-        return isInfinity ? INFINITY + " " + text : text;
->>>>>>> 19ea44cd
-    }
-
-    /** Disallow instantiation. */
-    private InfinityUtilities()
-    {
-    }
-}
+package io.opensphere.mantle.infinity;
+
+import java.util.Map;
+
+import io.opensphere.mantle.data.DataTypeInfo;
+
+/** Infinity utilities. */
+public final class InfinityUtilities
+{
+    /** The user-facing term used for "infinity", in title case. */
+    public static final String INFINITY = "Infinity";
+
+    /** URL tag. */
+    public static final String URL = ".es-url";
+
+    /** Index tag. */
+    public static final String INDEX = ".es-index";
+
+    /** Point geometry tag. */
+    public static final String POINT = ".es-geopoint";
+
+    /** Shape geometry tag. */
+    public static final String SHAPE = ".es-geoshape";
+
+    /** Start time tag. */
+    public static final String START = ".es-starttime";
+
+    /** End time tag. */
+    public static final String END = ".es-endtime";
+
+    /** Date time tag. */
+    public static final String TIME = ".es-datetime";
+
+    /** The "missing" data value. */
+    public static final long MISSING_VALUE = 1000000000000000000L;
+
+    /** The "missing" data value in scientific notation. */
+    public static final String MISSING_VALUE_SCI_NOTATION = "1.0E18";
+
+    /** The default bin width. */
+    public static final double DEFAULT_BIN_WIDTH = 10.0;
+
+    /** The default bin width fractional digits. */
+    public static final int DEFAULT_BIN_WIDTH_FRAC_DIGITS = 1;
+
+    /** The default bin offset. */
+    public static final double DEFAULT_BIN_OFFSET = 0.0;
+
+    /** The default min_doc_count. */
+    public static final int DEFAULT_MIN_DOC_COUNT = 1;
+
+    /** The default size. */
+    public static final int DEFAULT_SIZE = 10000;
+
+    /** The default user number format. */
+    public static final String DEFAULT_USER_NUM_FORMAT = "%.1f";
+
+    /** The default initial size of the infinity output stream. */
+    public static final int DEFAULT_INITIAL_BYTE_STREAM_SIZE = 500;
+
+    /** The interval for the date minute range. */
+    public static final String BIN_MINUTE_INTERVAL = "minute";
+
+    /** The interval for the date hour range. */
+    public static final String BIN_HOUR_INTERVAL = "hour";
+
+    /** The interval for the date hour range. */
+    public static final String BIN_DAY_INTERVAL = "day";
+
+    /** The interval for the date week range. */
+    public static final String BIN_WEEK_INTERVAL = "week";
+
+    /** The interval for the date month range. */
+    public static final String BIN_MONTH_INTERVAL = "month";
+
+    /** The interval for the date year range. */
+    public static final String BIN_YEAR_INTERVAL = "year";
+
+    /** The interval for the date year range. */
+    public static final String BIN_UNIQUE_INTERVAL = "unique";
+
+    /** The default interval for the date rage. */
+    public static final String DEFAULT_DATE_BIN_INTERVAL = BIN_HOUR_INTERVAL;
+
+    /** The default date format. **/
+    public static final String DEFAULT_DATE_BIN_FORMAT = "yyyy-MM-dd HH";
+
+    /** The default scripting language. */
+    public static final String DEFAULT_SCRIPT_LANGUAGE = "painless";
+
+    /** The mapping of intervals to date formats. */
+    private static final Map<String, String> DATE_FORMAT_MAP = Map.of(BIN_MINUTE_INTERVAL, "yyyy-MM-dd HH:mm", BIN_HOUR_INTERVAL,
+            "yyyy-MM-dd HH", BIN_DAY_INTERVAL, "yyyy-MM-dd", BIN_WEEK_INTERVAL, "yyyy-MM-dd", BIN_MONTH_INTERVAL, "yyyy-MM",
+            BIN_YEAR_INTERVAL, "yyyy");
+
+    /**
+     * Determines if the data type is infinity-enabled.
+     *
+     * @param dataType the data type
+     * @return whether it's infinity-enabled
+     */
+    public static boolean isInfinityEnabled(DataTypeInfo dataType)
+    {
+        String completeKey = URL + "=";
+        return dataType.getTags().stream().anyMatch(t -> t.startsWith(completeKey));
+    }
+
+    /**
+     * Gets the URL for the data type.
+     *
+     * @param dataType the data type
+     * @return the URL, or null
+     */
+    public static String getUrl(DataTypeInfo dataType)
+    {
+        String url = getTagValue(URL, dataType);
+        String index = getTagValue(INDEX, dataType);
+        if (index != null)
+        {
+            url += "?" + index;
+        }
+        return url;
+    }
+
+    /**
+     * Gets the value for the tag key.
+     *
+     * @param tagKey the tag key
+     * @param dataType the data type
+     * @return the value, or null
+     */
+    public static String getTagValue(String tagKey, DataTypeInfo dataType)
+    {
+        String completeKey = tagKey + "=";
+        return dataType.getTags().stream().filter(t -> t.startsWith(completeKey)).map(t -> t.replace(completeKey, "")).findAny()
+                .orElse(null);
+    }
+
+    /**
+     * Get the date format based on interval key.
+     *
+     * @param interval the date range interval
+     * @return the date format
+     */
+    public static String getDateFormat(String interval)
+    {
+        return DATE_FORMAT_MAP.getOrDefault(interval, DEFAULT_DATE_BIN_FORMAT);
+    }
+
+    /**
+     * Infinity-fies the text.
+     *
+     * @param text the text
+     * @param isInfinity whether to include the "infinity" text
+     * @return the modified text
+     */
+    public static String infinify(String text, boolean isInfinity)
+    {
+        return isInfinity ? INFINITY + " " + text : text;
+    }
+
+    /** Disallow instantiation. */
+    private InfinityUtilities()
+    {
+    }
+}