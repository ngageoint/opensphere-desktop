package io.opensphere.mantle.iconproject.impl;

<<<<<<< HEAD
import java.io.File;
import java.util.List;
import java.util.Set;

import javax.swing.JOptionPane;

import io.opensphere.core.util.collections.New;
import io.opensphere.mantle.icon.IconProvider;
import io.opensphere.mantle.icon.IconRecord;
import io.opensphere.mantle.icon.impl.DefaultIconProvider;
import io.opensphere.mantle.icon.impl.IconProjRotDialog;
import io.opensphere.mantle.iconproject.model.PanelModel;
import io.opensphere.mantle.iconproject.view.IconCustomizerDialog;
import io.opensphere.mantle.util.MantleToolboxUtils;
=======
import java.net.URL;

import io.opensphere.mantle.icon.IconProvider;
import io.opensphere.mantle.icon.IconRecord;
import io.opensphere.mantle.icon.impl.DefaultIconProvider;
import io.opensphere.mantle.iconproject.model.PanelModel;
>>>>>>> c7bea35d

/**
 * The Class IconPopupMenuImpl.
 */

public class IconPopupMenuImpl
{
    /** The selected icon. */
<<<<<<< HEAD
    IconRecord mySelectedIcon;

    private PanelModel myPanelModel;

=======
    IconRecord selectedIcon;
    private final PanelModel myPanelModel;
>>>>>>> c7bea35d
    /**
     * The constructor for IconPopupMenuImpl.
     *
     * @param choice the chosen Icon
     */
<<<<<<< HEAD
    public IconPopupMenuImpl(PanelModel thePanelModel)
    {
        myPanelModel = thePanelModel;
        mySelectedIcon = myPanelModel.getIconRecord();
=======

    public IconPopupMenuImpl(PanelModel thePanelModel)
    {
        myPanelModel = thePanelModel;
        selectedIcon = myPanelModel.getIconRecord();
>>>>>>> c7bea35d
    }

    /**
     * Adds the selected icon to favorites.
     */
    public void addToFav(PanelModel myPanel)
    {
<<<<<<< HEAD
        System.out.println("Adding: " + mySelectedIcon + " to favorites");

//            Set<IconRecord> recordSet = myPanelModel.get
//            if (recordSet.isEmpty())
//            {
//                JOptionPane.showMessageDialog(this, "There are currently no icons selected.\nSelect at least one icon and try again.",
//                        "No Icons Selected Warning", JOptionPane.WARNING_MESSAGE);
//            }
//            else
//            {
//                List<IconProvider> providerList = New.list(recordSet.size());
//                for (IconRecord rec : recordSet)
//                {
        DefaultIconProvider provider = new DefaultIconProvider(mySelectedIcon.getImageURL(), IconRecord.FAVORITES_COLLECTION, null,
                "User");
//                    providerList.add(provider);

        myPanelModel.getMyIconRegistry().addIcon(provider, this);
        myPanelModel.getViewModel().getMainPanel().refresh();
=======
        System.out.println("Adding: " + selectedIcon + " to favorites");
        //        selectedIcon
        URL imageURL = selectedIcon.getImageURL();
        IconProvider provider = new DefaultIconProvider(imageURL, IconRecord.FAVORITES_COLLECTION, null, "User");
        myPanel.getMyIconRegistry().addIcon(provider, this);
>>>>>>> c7bea35d
    }

    /**
     * Rotates the selected icon.
     */
    public void rotate()
    {
        System.out.println("Rotating: " + mySelectedIcon);
        IconProjRotDialog dialog = new IconProjRotDialog(myPanelModel.getOwner(), myPanelModel);
        dialog.setVisible(true);
    }

    /**
     * Deletes the selected icon.
     */
    public void delete(boolean choice)
    {
        if (choice)
        {
            System.out.println("Deleting actual file: " + mySelectedIcon);
            String filename = mySelectedIcon.getImageURL().toString();
            filename = filename.replace("file:", "");
            filename = filename.replace("%20", " ");
            myPanelModel.getMyIconRegistry().removeIcon(mySelectedIcon, this);
            File iconActual = new File(filename);
            iconActual.delete();
        }
        else
        {
            System.out.println("Removing from registry: " + mySelectedIcon);
            myPanelModel.getMyIconRegistry().removeIcon(mySelectedIcon, this);
        }
    }
}
<|MERGE_RESOLUTION|>--- conflicted
+++ resolved
@@ -1,127 +1,95 @@
-package io.opensphere.mantle.iconproject.impl;
-
-<<<<<<< HEAD
-import java.io.File;
-import java.util.List;
-import java.util.Set;
-
-import javax.swing.JOptionPane;
-
-import io.opensphere.core.util.collections.New;
-import io.opensphere.mantle.icon.IconProvider;
-import io.opensphere.mantle.icon.IconRecord;
-import io.opensphere.mantle.icon.impl.DefaultIconProvider;
-import io.opensphere.mantle.icon.impl.IconProjRotDialog;
-import io.opensphere.mantle.iconproject.model.PanelModel;
-import io.opensphere.mantle.iconproject.view.IconCustomizerDialog;
-import io.opensphere.mantle.util.MantleToolboxUtils;
-=======
-import java.net.URL;
-
-import io.opensphere.mantle.icon.IconProvider;
-import io.opensphere.mantle.icon.IconRecord;
-import io.opensphere.mantle.icon.impl.DefaultIconProvider;
-import io.opensphere.mantle.iconproject.model.PanelModel;
->>>>>>> c7bea35d
-
-/**
- * The Class IconPopupMenuImpl.
- */
-
-public class IconPopupMenuImpl
-{
-    /** The selected icon. */
-<<<<<<< HEAD
-    IconRecord mySelectedIcon;
-
-    private PanelModel myPanelModel;
-
-=======
-    IconRecord selectedIcon;
-    private final PanelModel myPanelModel;
->>>>>>> c7bea35d
-    /**
-     * The constructor for IconPopupMenuImpl.
-     *
-     * @param choice the chosen Icon
-     */
-<<<<<<< HEAD
-    public IconPopupMenuImpl(PanelModel thePanelModel)
-    {
-        myPanelModel = thePanelModel;
-        mySelectedIcon = myPanelModel.getIconRecord();
-=======
-
-    public IconPopupMenuImpl(PanelModel thePanelModel)
-    {
-        myPanelModel = thePanelModel;
-        selectedIcon = myPanelModel.getIconRecord();
->>>>>>> c7bea35d
-    }
-
-    /**
-     * Adds the selected icon to favorites.
-     */
-    public void addToFav(PanelModel myPanel)
-    {
-<<<<<<< HEAD
-        System.out.println("Adding: " + mySelectedIcon + " to favorites");
-
-//            Set<IconRecord> recordSet = myPanelModel.get
-//            if (recordSet.isEmpty())
-//            {
-//                JOptionPane.showMessageDialog(this, "There are currently no icons selected.\nSelect at least one icon and try again.",
-//                        "No Icons Selected Warning", JOptionPane.WARNING_MESSAGE);
-//            }
-//            else
-//            {
-//                List<IconProvider> providerList = New.list(recordSet.size());
-//                for (IconRecord rec : recordSet)
-//                {
-        DefaultIconProvider provider = new DefaultIconProvider(mySelectedIcon.getImageURL(), IconRecord.FAVORITES_COLLECTION, null,
-                "User");
-//                    providerList.add(provider);
-
-        myPanelModel.getMyIconRegistry().addIcon(provider, this);
-        myPanelModel.getViewModel().getMainPanel().refresh();
-=======
-        System.out.println("Adding: " + selectedIcon + " to favorites");
-        //        selectedIcon
-        URL imageURL = selectedIcon.getImageURL();
-        IconProvider provider = new DefaultIconProvider(imageURL, IconRecord.FAVORITES_COLLECTION, null, "User");
-        myPanel.getMyIconRegistry().addIcon(provider, this);
->>>>>>> c7bea35d
-    }
-
-    /**
-     * Rotates the selected icon.
-     */
-    public void rotate()
-    {
-        System.out.println("Rotating: " + mySelectedIcon);
-        IconProjRotDialog dialog = new IconProjRotDialog(myPanelModel.getOwner(), myPanelModel);
-        dialog.setVisible(true);
-    }
-
-    /**
-     * Deletes the selected icon.
-     */
-    public void delete(boolean choice)
-    {
-        if (choice)
-        {
-            System.out.println("Deleting actual file: " + mySelectedIcon);
-            String filename = mySelectedIcon.getImageURL().toString();
-            filename = filename.replace("file:", "");
-            filename = filename.replace("%20", " ");
-            myPanelModel.getMyIconRegistry().removeIcon(mySelectedIcon, this);
-            File iconActual = new File(filename);
-            iconActual.delete();
-        }
-        else
-        {
-            System.out.println("Removing from registry: " + mySelectedIcon);
-            myPanelModel.getMyIconRegistry().removeIcon(mySelectedIcon, this);
-        }
-    }
-}
+package io.opensphere.mantle.iconproject.impl;
+
+import java.io.File;
+import java.util.List;
+import java.util.Set;
+
+import javax.swing.JOptionPane;
+
+import io.opensphere.core.util.collections.New;
+import io.opensphere.mantle.icon.IconProvider;
+import io.opensphere.mantle.icon.IconRecord;
+import io.opensphere.mantle.icon.impl.DefaultIconProvider;
+import io.opensphere.mantle.icon.impl.IconProjRotDialog;
+import io.opensphere.mantle.iconproject.model.PanelModel;
+import io.opensphere.mantle.iconproject.view.IconCustomizerDialog;
+import io.opensphere.mantle.util.MantleToolboxUtils;
+
+/**
+ * The Class IconPopupMenuImpl.
+ */
+
+public class IconPopupMenuImpl
+{
+    /** The selected icon. */
+    IconRecord mySelectedIcon;
+    private PanelModel myPanelModel;
+    /**
+     * The constructor for IconPopupMenuImpl.
+     *
+     * @param choice the chosen Icon
+     */
+    public IconPopupMenuImpl(PanelModel thePanelModel)
+    {
+        myPanelModel = thePanelModel;
+        mySelectedIcon = myPanelModel.getIconRecord();
+    }
+
+    /**
+     * Adds the selected icon to favorites.
+     */
+    public void addToFav(PanelModel myPanel)
+    {
+        System.out.println("Adding: " + mySelectedIcon + " to favorites");
+
+//            Set<IconRecord> recordSet = myPanelModel.get
+//            if (recordSet.isEmpty())
+//            {
+//                JOptionPane.showMessageDialog(this, "There are currently no icons selected.\nSelect at least one icon and try again.",
+//                        "No Icons Selected Warning", JOptionPane.WARNING_MESSAGE);
+//            }
+//            else
+//            {
+//                List<IconProvider> providerList = New.list(recordSet.size());
+//                for (IconRecord rec : recordSet)
+//                {
+        DefaultIconProvider provider = new DefaultIconProvider(mySelectedIcon.getImageURL(), IconRecord.FAVORITES_COLLECTION, null,
+                "User");
+//                    providerList.add(provider);
+
+        myPanelModel.getMyIconRegistry().addIcon(provider, this);
+        myPanelModel.getViewModel().getMainPanel().refresh();
+    }
+
+    /**
+     * Rotates the selected icon.
+     */
+    public void rotate()
+    {
+        System.out.println("Rotating: " + mySelectedIcon);
+        IconProjRotDialog dialog = new IconProjRotDialog(myPanelModel.getOwner(), myPanelModel);
+        dialog.setVisible(true);
+    }
+
+    /**
+     * Deletes the selected icon.
+     */
+    public void delete(boolean choice)
+    {
+        if (choice)
+        {
+            System.out.println("Deleting actual file: " + mySelectedIcon);
+            String filename = mySelectedIcon.getImageURL().toString();
+            filename = filename.replace("file:", "");
+            filename = filename.replace("%20", " ");
+            myPanelModel.getMyIconRegistry().removeIcon(mySelectedIcon, this);
+            File iconActual = new File(filename);
+            iconActual.delete();
+        }
+        else
+        {
+            System.out.println("Removing from registry: " + mySelectedIcon);
+            myPanelModel.getMyIconRegistry().removeIcon(mySelectedIcon, this);
+        }
+    }
+}