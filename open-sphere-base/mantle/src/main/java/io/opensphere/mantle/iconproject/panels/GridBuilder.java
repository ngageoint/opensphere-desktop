package io.opensphere.mantle.iconproject.panels;

import java.awt.Window;

import javafx.geometry.Insets;
import javafx.geometry.Pos;
import javafx.scene.control.Button;
import javafx.scene.control.ContentDisplay;
import javafx.scene.image.ImageView;
import javafx.scene.layout.ColumnConstraints;
import javafx.scene.layout.GridPane;
import javafx.scene.layout.TilePane;
import io.opensphere.core.Toolbox;
import io.opensphere.mantle.icon.IconRecord;
import io.opensphere.mantle.icon.IconRegistry;
import io.opensphere.mantle.iconproject.view.IconCustomizerDialog;

/** Crates the Icon Display Grid. */
public class GridBuilder extends TilePane
{
    /** The width used for icon buttons. */
    private final int myTileWidth;

    /** The icon registry used for the pane. */
    private final IconRegistry myIconRegistry;

    /** the selected icon to be used for the builder. */
    private IconRecord mySelectedIcon;

    /** The chosen icon collection. */
    private String theChosen = "";

    /**Get theChosen.
     *
     * @return theChosen the collection selected from the tree
     */
    public String getTheChosen()
    {
        return theChosen;
    }

    /** Sets theChosen.
     *
     * @param theChosen he collection selected from the tree
     */
    public void setTheChosen(String theChosen)
    {
        this.theChosen = theChosen;
    }

    private int numcols = 4;

    /**
     * The GridBuilder constructor. sets up the rows and columns for the icon
     * grid.
     *
     * @param tileWidth the width of each tile(button).
     * @param iconRegistry the icon registry
     * @param category the category the icons belong to on the tree.
     */

    public GridBuilder(int tileWidth, IconRegistry iconRegistry)//, String category)
    {
        myTileWidth = tileWidth;
        myIconRegistry = iconRegistry;
        //theChosen = category;
        // Temporary getting to replace the ugly setStyle and make all buttons
        // use one file.
<<<<<<< HEAD
         //getStyleClass().add("IconManagerStyle.css");
         //setId("BoxStyle");
=======
        getStyleClass().add("IconManagerStyle.css");
        setId("BoxStyle");
>>>>>>> 1522d69c

        setStyle("-fx-padding: 10;" + "-fx-border-style: solid inside;" + "-fx-border-width: 2;" + "-fx-border-insets: 5;"
                + "-fx-border-radius: 5;" + "-fx-border-color: purple;");
        int counter = 3000    ;
        
        for (int numcols = 4; numcols <= 100; numcols++) {
            Button sample = gridButtonBuilder(counter);
            setMargin(sample,new Insets(5.,5.,5.,5.));
            getChildren().add(sample);
            counter = counter + 1;
        }
        
        /*
        for (int row = 0; row <= 10; row++)
        {
            for (int col = 0; col <= numcols; col++)
            {
                Button sample = gridButtonBuilder(counter);
                getChildren().add(sample);
                counter = counter + 1;
            }
        }
        for (int col = 0; col <= numcols; col++)
        {
            ColumnConstraints cc = new ColumnConstraints();
            cc.setFillWidth(true);
            cc.setPercentWidth(100 / numcols);
            getColumnConstraints().add(cc);
<<<<<<< HEAD
        }*/
        System.out.println("the chosen is:   " + theChosen);
=======
        }
        System.out.println("the chosen in construct is:   " + theChosen);
>>>>>>> 1522d69c
    }

    /**
     * Build buttons with Images for the grid.
     *
     * @param count the index of the icon
     * @return the built button
     */
    public Button gridButtonBuilder(int count)
    {
        Button generic = new Button();
        generic.setMinSize(myTileWidth, myTileWidth);
        generic.setMaxSize(myTileWidth, myTileWidth);
        generic.setPadding(new Insets(5, 5, 5, 5));
        String text = myIconRegistry.getIconRecordByIconId(count).getName();
        generic.setText(text);
        generic.setContentDisplay(ContentDisplay.TOP);
        generic.setAlignment(Pos.BOTTOM_CENTER);

        ImageView iconView = new ImageView(myIconRegistry.getIconRecordByIconId(count).getImageURL().toString());

        if (iconView.getImage().getWidth() > myTileWidth)
        {
            iconView.setFitHeight(myTileWidth - 25);
            iconView.setFitWidth(myTileWidth - 25);
        }

        generic.setGraphic(iconView);
        generic.setOnAction(e ->
        {
            mySelectedIcon = myIconRegistry.getIconRecordByIconId(count);
        });

        return generic;
    }

    /**
     * Shows the icon customizer.
     *
     * @param tb the toolbox.
     * @param owner the current window pane.
     */
    public void showIconCustomizer(Toolbox tb, Window owner)
    {
        IconCustomizerDialog builderPane = new IconCustomizerDialog(owner, myIconRegistry, mySelectedIcon);
        builderPane.setVisible(true);
    }
}<|MERGE_RESOLUTION|>--- conflicted
+++ resolved
@@ -1,158 +1,148 @@
-package io.opensphere.mantle.iconproject.panels;
-
-import java.awt.Window;
-
-import javafx.geometry.Insets;
-import javafx.geometry.Pos;
-import javafx.scene.control.Button;
-import javafx.scene.control.ContentDisplay;
-import javafx.scene.image.ImageView;
-import javafx.scene.layout.ColumnConstraints;
-import javafx.scene.layout.GridPane;
-import javafx.scene.layout.TilePane;
-import io.opensphere.core.Toolbox;
-import io.opensphere.mantle.icon.IconRecord;
-import io.opensphere.mantle.icon.IconRegistry;
-import io.opensphere.mantle.iconproject.view.IconCustomizerDialog;
-
-/** Crates the Icon Display Grid. */
-public class GridBuilder extends TilePane
-{
-    /** The width used for icon buttons. */
-    private final int myTileWidth;
-
-    /** The icon registry used for the pane. */
-    private final IconRegistry myIconRegistry;
-
-    /** the selected icon to be used for the builder. */
-    private IconRecord mySelectedIcon;
-
-    /** The chosen icon collection. */
-    private String theChosen = "";
-
-    /**Get theChosen.
-     *
-     * @return theChosen the collection selected from the tree
-     */
-    public String getTheChosen()
-    {
-        return theChosen;
-    }
-
-    /** Sets theChosen.
-     *
-     * @param theChosen he collection selected from the tree
-     */
-    public void setTheChosen(String theChosen)
-    {
-        this.theChosen = theChosen;
-    }
-
-    private int numcols = 4;
-
-    /**
-     * The GridBuilder constructor. sets up the rows and columns for the icon
-     * grid.
-     *
-     * @param tileWidth the width of each tile(button).
-     * @param iconRegistry the icon registry
-     * @param category the category the icons belong to on the tree.
-     */
-
-    public GridBuilder(int tileWidth, IconRegistry iconRegistry)//, String category)
-    {
-        myTileWidth = tileWidth;
-        myIconRegistry = iconRegistry;
-        //theChosen = category;
-        // Temporary getting to replace the ugly setStyle and make all buttons
-        // use one file.
-<<<<<<< HEAD
-         //getStyleClass().add("IconManagerStyle.css");
-         //setId("BoxStyle");
-=======
-        getStyleClass().add("IconManagerStyle.css");
-        setId("BoxStyle");
->>>>>>> 1522d69c
-
-        setStyle("-fx-padding: 10;" + "-fx-border-style: solid inside;" + "-fx-border-width: 2;" + "-fx-border-insets: 5;"
-                + "-fx-border-radius: 5;" + "-fx-border-color: purple;");
-        int counter = 3000    ;
-        
-        for (int numcols = 4; numcols <= 100; numcols++) {
-            Button sample = gridButtonBuilder(counter);
-            setMargin(sample,new Insets(5.,5.,5.,5.));
-            getChildren().add(sample);
-            counter = counter + 1;
-        }
-        
-        /*
-        for (int row = 0; row <= 10; row++)
-        {
-            for (int col = 0; col <= numcols; col++)
-            {
-                Button sample = gridButtonBuilder(counter);
-                getChildren().add(sample);
-                counter = counter + 1;
-            }
-        }
-        for (int col = 0; col <= numcols; col++)
-        {
-            ColumnConstraints cc = new ColumnConstraints();
-            cc.setFillWidth(true);
-            cc.setPercentWidth(100 / numcols);
-            getColumnConstraints().add(cc);
-<<<<<<< HEAD
-        }*/
-        System.out.println("the chosen is:   " + theChosen);
-=======
-        }
-        System.out.println("the chosen in construct is:   " + theChosen);
->>>>>>> 1522d69c
-    }
-
-    /**
-     * Build buttons with Images for the grid.
-     *
-     * @param count the index of the icon
-     * @return the built button
-     */
-    public Button gridButtonBuilder(int count)
-    {
-        Button generic = new Button();
-        generic.setMinSize(myTileWidth, myTileWidth);
-        generic.setMaxSize(myTileWidth, myTileWidth);
-        generic.setPadding(new Insets(5, 5, 5, 5));
-        String text = myIconRegistry.getIconRecordByIconId(count).getName();
-        generic.setText(text);
-        generic.setContentDisplay(ContentDisplay.TOP);
-        generic.setAlignment(Pos.BOTTOM_CENTER);
-
-        ImageView iconView = new ImageView(myIconRegistry.getIconRecordByIconId(count).getImageURL().toString());
-
-        if (iconView.getImage().getWidth() > myTileWidth)
-        {
-            iconView.setFitHeight(myTileWidth - 25);
-            iconView.setFitWidth(myTileWidth - 25);
-        }
-
-        generic.setGraphic(iconView);
-        generic.setOnAction(e ->
-        {
-            mySelectedIcon = myIconRegistry.getIconRecordByIconId(count);
-        });
-
-        return generic;
-    }
-
-    /**
-     * Shows the icon customizer.
-     *
-     * @param tb the toolbox.
-     * @param owner the current window pane.
-     */
-    public void showIconCustomizer(Toolbox tb, Window owner)
-    {
-        IconCustomizerDialog builderPane = new IconCustomizerDialog(owner, myIconRegistry, mySelectedIcon);
-        builderPane.setVisible(true);
-    }
+package io.opensphere.mantle.iconproject.panels;
+
+import java.awt.Window;
+
+import javafx.geometry.Insets;
+import javafx.geometry.Pos;
+import javafx.scene.control.Button;
+import javafx.scene.control.ContentDisplay;
+import javafx.scene.image.ImageView;
+import javafx.scene.layout.ColumnConstraints;
+import javafx.scene.layout.GridPane;
+import javafx.scene.layout.TilePane;
+import io.opensphere.core.Toolbox;
+import io.opensphere.mantle.icon.IconRecord;
+import io.opensphere.mantle.icon.IconRegistry;
+import io.opensphere.mantle.iconproject.view.IconCustomizerDialog;
+
+/** Crates the Icon Display Grid. */
+public class GridBuilder extends TilePane
+{
+    /** The width used for icon buttons. */
+    private final int myTileWidth;
+
+    /** The icon registry used for the pane. */
+    private final IconRegistry myIconRegistry;
+
+    /** the selected icon to be used for the builder. */
+    private IconRecord mySelectedIcon;
+
+    /** The chosen icon collection. */
+    private String theChosen = "";
+
+    /**Get theChosen.
+     *
+     * @return theChosen the collection selected from the tree
+     */
+    public String getTheChosen()
+    {
+        return theChosen;
+    }
+
+    /** Sets theChosen.
+     *
+     * @param theChosen he collection selected from the tree
+     */
+    public void setTheChosen(String theChosen)
+    {
+        this.theChosen = theChosen;
+    }
+
+    private int numcols = 4;
+
+    /**
+     * The GridBuilder constructor. sets up the rows and columns for the icon
+     * grid.
+     *
+     * @param tileWidth the width of each tile(button).
+     * @param iconRegistry the icon registry
+     * @param category the category the icons belong to on the tree.
+     */
+
+    public GridBuilder(int tileWidth, IconRegistry iconRegistry)//, String category)
+    {
+        myTileWidth = tileWidth;
+        myIconRegistry = iconRegistry;
+        //theChosen = category;
+        // Temporary getting to replace the ugly setStyle and make all buttons
+        // use one file.
+         //getStyleClass().add("IconManagerStyle.css");
+         //setId("BoxStyle");
+
+        setStyle("-fx-padding: 10;" + "-fx-border-style: solid inside;" + "-fx-border-width: 2;" + "-fx-border-insets: 5;"
+                + "-fx-border-radius: 5;" + "-fx-border-color: purple;");
+        int counter = 3000    ;
+        
+        for (int numcols = 4; numcols <= 100; numcols++) {
+            Button sample = gridButtonBuilder(counter);
+            setMargin(sample,new Insets(5.,5.,5.,5.));
+            getChildren().add(sample);
+            counter = counter + 1;
+        }
+        
+        /*
+        for (int row = 0; row <= 10; row++)
+        {
+            for (int col = 0; col <= numcols; col++)
+            {
+                Button sample = gridButtonBuilder(counter);
+                getChildren().add(sample);
+                counter = counter + 1;
+            }
+        }
+        for (int col = 0; col <= numcols; col++)
+        {
+            ColumnConstraints cc = new ColumnConstraints();
+            cc.setFillWidth(true);
+            cc.setPercentWidth(100 / numcols);
+            getColumnConstraints().add(cc);
+        }*/
+        System.out.println("the chosen in construct is:   " + theChosen);
+    }
+
+    /**
+     * Build buttons with Images for the grid.
+     *
+     * @param count the index of the icon
+     * @return the built button
+     */
+    public Button gridButtonBuilder(int count)
+    {
+        Button generic = new Button();
+        generic.setMinSize(myTileWidth, myTileWidth);
+        generic.setMaxSize(myTileWidth, myTileWidth);
+        generic.setPadding(new Insets(5, 5, 5, 5));
+        String text = myIconRegistry.getIconRecordByIconId(count).getName();
+        generic.setText(text);
+        generic.setContentDisplay(ContentDisplay.TOP);
+        generic.setAlignment(Pos.BOTTOM_CENTER);
+
+        ImageView iconView = new ImageView(myIconRegistry.getIconRecordByIconId(count).getImageURL().toString());
+
+        if (iconView.getImage().getWidth() > myTileWidth)
+        {
+            iconView.setFitHeight(myTileWidth - 25);
+            iconView.setFitWidth(myTileWidth - 25);
+        }
+
+        generic.setGraphic(iconView);
+        generic.setOnAction(e ->
+        {
+            mySelectedIcon = myIconRegistry.getIconRecordByIconId(count);
+        });
+
+        return generic;
+    }
+
+    /**
+     * Shows the icon customizer.
+     *
+     * @param tb the toolbox.
+     * @param owner the current window pane.
+     */
+    public void showIconCustomizer(Toolbox tb, Window owner)
+    {
+        IconCustomizerDialog builderPane = new IconCustomizerDialog(owner, myIconRegistry, mySelectedIcon);
+        builderPane.setVisible(true);
+    }
 }