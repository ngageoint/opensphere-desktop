package io.opensphere.core.order.impl;

import java.util.Objects;

import org.apache.commons.lang3.Range;

import io.opensphere.core.order.OrderCategory;
import io.opensphere.core.order.impl.config.v1.OrderCategoryConfig;

/** The default implementation for an order category. */
public class DefaultOrderCategory implements OrderCategory
{
    /** The family for elevation participants. */
    public static final String DEFAULT_ELEVATION_FAMILY = "Elevation Family";

    /** The family for feature layer participants. */
    public static final String DEFAULT_FEATURE_LAYER_FAMILY = "Feature Layer Family";

    /** The family for image layer participants. */
    public static final String DEFAULT_IMAGE_LAYER_FAMILY = "Image Layer Family";

    /** The family for my-places layer participants. */
    public static final String DEFAULT_MY_PLACES_LAYER_FAMILY = "My Places Layer Family";

    /**
     * The category of participants who provide elevation data for earth
     * terrain.
     */
    public static final OrderCategory EARTH_ELEVATION_CATEGORY = new DefaultOrderCategory("Earth Terrain Layers",
            Range.between(10000, 20000));

    /** The category for ordered features. */
    public static final OrderCategory FEATURE_CATEGORY = new DefaultOrderCategory("Feature Layers", Range.between(40000, 45000));

    /** The category for image layers which are base maps. */
    public static final OrderCategory IMAGE_BASE_MAP_CATEGORY = new DefaultOrderCategory("Reference Layers",
            Range.between(10000, 15000));

    /** The category for image layers which are data tiles. */
    public static final OrderCategory IMAGE_DATA_CATEGORY = new DefaultOrderCategory("Tile Layers", Range.between(20000, 25000));

    /** The category for image layers which are overlay images. */
    public static final OrderCategory IMAGE_OVERLAY_CATEGORY = new DefaultOrderCategory("Image Overlay Layers",
            Range.between(30000, 35000));

    /** The category for HUD and other screen coordinate based images. */
    public static final OrderCategory IMAGE_SCREEN_CATEGORY = new DefaultOrderCategory("Image Screen Layers",
<<<<<<< HEAD
            Range.between(36000, 37000));
=======
            new IntRange(36000, 37000));
    
    /** The category for My Places. */
    public static final OrderCategory MY_PLACES_CATEGORY = new DefaultOrderCategory("My Places Layers",
            new IntRange(46000, 51000));
>>>>>>> e038bfd0

    /** The id of this category. */
    private final String myCategoryId;

    /** The allowable order range for this category. */
    private final Range<Integer> myOrderRange;

    /**
     * Construct using a configuration.
     *
     * @param config The configuration.
     */
    public DefaultOrderCategory(OrderCategoryConfig config)
    {
        this(config.getCategoryId(), Range.between(config.getRangeMin(), config.getRangeMax()));
    }

    /**
     * Constructor.
     *
     * @param categoryId The unique id of this category.
     * @param range The valid range of order values for this category.
     */
    public DefaultOrderCategory(String categoryId, Range<Integer> range)
    {
        myCategoryId = categoryId;
        myOrderRange = Range.between(range.getMinimum(), range.getMaximum());
    }

    /**
     * Categories are considered to be equal when the categoryId's are the same
     * regardless of other factors.
     *
     * {@inheritDoc}
     */
    @Override
    public boolean equals(Object obj)
    {
        if (this == obj)
        {
            return true;
        }
        if (obj == null)
        {
            return false;
        }
        if (!(obj instanceof DefaultOrderCategory))
        {
            return false;
        }
        DefaultOrderCategory other = (DefaultOrderCategory)obj;
        return Objects.equals(myCategoryId, other.myCategoryId);
    }

    @Override
    public String getCategoryId()
    {
        return myCategoryId;
    }

    @Override
    public int getOrderMax()
    {
        return myOrderRange.getMaximum().intValue();
    }

    @Override
    public int getOrderMin()
    {
        return myOrderRange.getMinimum().intValue();
    }

    @Override
    public Range<Integer> getOrderRange()
    {
        return myOrderRange;
    }

    /**
     * Categories are considered to be equal when the categoryId's are the same
     * regardless of other factors, so do not include anything else in the hash
     * code.
     *
     * {@inheritDoc}
     */
    @Override
    public int hashCode()
    {
        final int prime = 31;
        int result = 1;
        result = prime * result + (myCategoryId == null ? 0 : myCategoryId.hashCode());
        return result;
    }

    @Override
    public String toString()
    {
        StringBuilder sb = new StringBuilder(64);
        sb.append("Order Category Id[").append(myCategoryId).append("] OrderRange[").append(myOrderRange).append("])");
        return sb.toString();
    }
}<|MERGE_RESOLUTION|>--- conflicted
+++ resolved
@@ -26,34 +26,25 @@
      * The category of participants who provide elevation data for earth
      * terrain.
      */
-    public static final OrderCategory EARTH_ELEVATION_CATEGORY = new DefaultOrderCategory("Earth Terrain Layers",
-            Range.between(10000, 20000));
+    public static final OrderCategory EARTH_ELEVATION_CATEGORY = new DefaultOrderCategory("Earth Terrain Layers", 10000, 20000);
 
     /** The category for ordered features. */
-    public static final OrderCategory FEATURE_CATEGORY = new DefaultOrderCategory("Feature Layers", Range.between(40000, 45000));
+    public static final OrderCategory FEATURE_CATEGORY = new DefaultOrderCategory("Feature Layers", 40000, 45000);
 
     /** The category for image layers which are base maps. */
-    public static final OrderCategory IMAGE_BASE_MAP_CATEGORY = new DefaultOrderCategory("Reference Layers",
-            Range.between(10000, 15000));
+    public static final OrderCategory IMAGE_BASE_MAP_CATEGORY = new DefaultOrderCategory("Reference Layers", 10000, 15000);
 
     /** The category for image layers which are data tiles. */
-    public static final OrderCategory IMAGE_DATA_CATEGORY = new DefaultOrderCategory("Tile Layers", Range.between(20000, 25000));
+    public static final OrderCategory IMAGE_DATA_CATEGORY = new DefaultOrderCategory("Tile Layers", 20000, 25000);
 
     /** The category for image layers which are overlay images. */
-    public static final OrderCategory IMAGE_OVERLAY_CATEGORY = new DefaultOrderCategory("Image Overlay Layers",
-            Range.between(30000, 35000));
+    public static final OrderCategory IMAGE_OVERLAY_CATEGORY = new DefaultOrderCategory("Image Overlay Layers", 30000, 35000);
 
     /** The category for HUD and other screen coordinate based images. */
-    public static final OrderCategory IMAGE_SCREEN_CATEGORY = new DefaultOrderCategory("Image Screen Layers",
-<<<<<<< HEAD
-            Range.between(36000, 37000));
-=======
-            new IntRange(36000, 37000));
-    
+    public static final OrderCategory IMAGE_SCREEN_CATEGORY = new DefaultOrderCategory("Image Screen Layers", 36000, 37000);
+
     /** The category for My Places. */
-    public static final OrderCategory MY_PLACES_CATEGORY = new DefaultOrderCategory("My Places Layers",
-            new IntRange(46000, 51000));
->>>>>>> e038bfd0
+    public static final OrderCategory MY_PLACES_CATEGORY = new DefaultOrderCategory("My Places Layers", 36000, 37000);
 
     /** The id of this category. */
     private final String myCategoryId;
@@ -68,7 +59,7 @@
      */
     public DefaultOrderCategory(OrderCategoryConfig config)
     {
-        this(config.getCategoryId(), Range.between(config.getRangeMin(), config.getRangeMax()));
+        this(config.getCategoryId(), config.getRangeMin(), config.getRangeMax());
     }
 
     /**
@@ -81,6 +72,19 @@
     {
         myCategoryId = categoryId;
         myOrderRange = Range.between(range.getMinimum(), range.getMaximum());
+    }
+
+    /**
+     * Constructor.
+     *
+     * @param categoryId The unique id of this category.
+     * @param minimum The minimum value for this category.
+     * @param maximum The maximum value for this category.
+     */
+    public DefaultOrderCategory(String categoryId, int minimum, int maximum)
+    {
+        myCategoryId = categoryId;
+        myOrderRange = Range.between(Integer.valueOf(minimum), Integer.valueOf(maximum));
     }
 
     /**
