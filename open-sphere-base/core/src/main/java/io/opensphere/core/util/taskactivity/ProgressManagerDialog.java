package io.opensphere.core.util.taskactivity;

import java.awt.Window;
import java.util.Collection;
import java.util.concurrent.atomic.AtomicBoolean;

import javax.annotation.concurrent.ThreadSafe;
import javax.swing.JDialog;

import io.opensphere.core.util.ThreadConfined;
import io.opensphere.core.util.collections.New;
import io.opensphere.core.util.fx.FXUtilities;
import io.opensphere.core.util.image.IconUtil.IconType;
import javafx.application.Platform;
import javafx.beans.InvalidationListener;
import javafx.beans.value.ObservableValue;
import javafx.collections.FXCollections;
import javafx.collections.ObservableList;
import javafx.embed.swing.JFXPanel;
import javafx.scene.Scene;
import javafx.scene.control.Button;
import javafx.scene.control.Label;
import javafx.scene.control.TableCell;
import javafx.scene.control.TableColumn;
import javafx.scene.control.TableColumn.CellDataFeatures;
import javafx.scene.control.TableView;
import javafx.scene.control.Tooltip;
import javafx.scene.control.cell.ProgressBarTableCell;
import javafx.scene.control.cell.PropertyValueFactory;
import javafx.scene.layout.BorderPane;
import javafx.scene.paint.Color;

/**
 * A dialog that can display the running tasks and allow the user to take action
 * on them.
 */
@ThreadSafe
public class ProgressManagerDialog extends JDialog
{
    /** Serial version UID. */
    private static final long serialVersionUID = 1L;

    /** Flag indicating if the display tasks need to be refreshed. */
    private final AtomicBoolean myDirty = new AtomicBoolean();

    /** The displayed tasks. */
    @ThreadConfined("JavaFX")
    private final ObservableList<TaskActivity> myDisplayTasks = FXCollections.observableArrayList();

    /** The table view. */
    @ThreadConfined("JavaFX")
    private TableView<TaskActivity> myTable;

    /** The tasks. */
    @ThreadConfined("JavaFX")
    private final ObservableList<TaskActivity> myTasks = FXCollections.observableArrayList();

    /**
     * Constructor.
     *
     * @param parent The parent window.
     */
    public ProgressManagerDialog(Window parent)
    {
        super(parent);

        setSize(400, 200);
        setLocationRelativeTo(parent);
        setTitle("Progress");

        JFXPanel panel = new JFXPanel();
        setContentPane(panel);

<<<<<<< HEAD
        try
        {
            Platform.startup(() -> initPanel(panel));
        }
        catch (IllegalStateException e)
        {
            // Platform has already started; ignore
            Platform.runLater(() -> initPanel(panel));
        }
=======
        Platform.runLater(() -> initPanel(panel));
>>>>>>> 3972c03d
    }

    /**
     * Adds the task.
     *
     * @param ta The task activity.
     */
    public void addTask(TaskActivity ta)
    {
        Platform.runLater(() -> myTasks.add(ta));
    }

    /**
     * Adds the tasks.
     *
     * @param taskActivities The task activities.
     */
    public void addTasks(Collection<? extends TaskActivity> taskActivities)
    {
        // Make a copy to send to the FX thread.
        Collection<? extends TaskActivity> copy = New.collection(taskActivities);
        Platform.runLater(() -> myTasks.addAll(copy));
    }

    /**
     * Refresh the displayed tasks at a later time.
     */
    public final void refresh()
    {
        myDirty.set(true);
        Platform.runLater(this::refreshNow);
    }

    /**
     * Removes the task.
     *
     * @param taskActivity The task activity.
     */
    public void removeTask(TaskActivity taskActivity)
    {
        Platform.runLater(() -> myTasks.remove(taskActivity));
    }

    /**
     * Initialize the JavaFX panel.
     *
     * @param panel The panel.
     */
    private void initPanel(JFXPanel panel)
    {
        TableColumn<TaskActivity, Void> cancelCol = new TableColumn<>();
        cancelCol.setCellFactory(data -> new CancelTableCell());
        cancelCol.setPrefWidth(30);

        TableColumn<TaskActivity, String> textCol = new TableColumn<>();
        textCol.setCellValueFactory(data -> data.getValue().labelProperty());
        textCol.setPrefWidth(200);

        TableColumn<TaskActivity, Double> progressCol = new TableColumn<>();
        progressCol.setCellFactory(ProgressBarTableCell.forTableColumn());
        progressCol.setCellValueFactory(new PropertyValueFactory<TaskActivity, Double>("progress")
        {
            @Override
            public ObservableValue<Double> call(CellDataFeatures<TaskActivity, Double> param)
            {
                return param.getValue() instanceof CancellableTaskActivity ? super.call(param) : null;
            }
        });

        myTable = new TableView<>(myDisplayTasks);
        myTable.setPlaceholder(new Label());
        myTable.getColumns().add(cancelCol);
        myTable.getColumns().add(textCol);
        myTable.getColumns().add(progressCol);
        myTable.setSelectionModel(null);

        progressCol.setResizable(false);

        myTable.getStylesheets().add(ProgressManagerDialog.class.getResource("ProgressManagerDialog.css").toExternalForm());

        textCol.prefWidthProperty().bind(myTable.widthProperty().subtract(135));
        progressCol.prefWidthProperty().bind(myTable.widthProperty().subtract(textCol.widthProperty()).subtract(35));
        cancelCol.prefWidthProperty().bind(
                myTable.widthProperty().subtract(textCol.widthProperty()).subtract(progressCol.widthProperty()).subtract(5));

        BorderPane root = new BorderPane(myTable);

        Scene scene = new Scene(root, 300, 400);
        FXUtilities.addDesktopStyle(scene);

        panel.setScene(scene);

        myTasks.addListener((InvalidationListener)o -> refresh());
    }

    /**
     * Refresh the display tasks if the dirty flag is set.
     */
    private void refreshNow()
    {
        assert Platform.isFxApplicationThread();

        if (myDirty.compareAndSet(true, false))
        {
            /* Work around a bug in FX that causes an NPE. */
            myTable.getFocusModel().focus(-1);

            myDisplayTasks.setAll(myTasks.filtered(a -> a.isActive() && !a.isComplete()
                    && !(a instanceof CancellableTaskActivity && ((CancellableTaskActivity)a).isCancelled())));
        }
    }

    /**
     * Table cell that contains the cancel button.
     */
    private static final class CancelTableCell extends TableCell<TaskActivity, Void>
    {
        /** The delete button. */
        private final Button myDeleteButton;

        /** Constructor. */
        public CancelTableCell()
        {
            myDeleteButton = FXUtilities.newIconButton(IconType.CLOSE, Color.RED);
            myDeleteButton.setTooltip(new Tooltip("Cancel"));
            myDeleteButton.setOnAction(e -> ((CancellableTaskActivity)getTableRow().getItem()).setCancelled(true));
        }

        @Override
        protected void updateItem(Void item, boolean empty)
        {
            super.updateItem(item, empty);

            setText(null);

            if (getTableRow().getItem() instanceof CancellableTaskActivity)
            {
                setGraphic(myDeleteButton);
            }
            else
            {
                setGraphic(null);
            }
        }
    }
}
<|MERGE_RESOLUTION|>--- conflicted
+++ resolved
@@ -1,232 +1,220 @@
-package io.opensphere.core.util.taskactivity;
-
-import java.awt.Window;
-import java.util.Collection;
-import java.util.concurrent.atomic.AtomicBoolean;
-
-import javax.annotation.concurrent.ThreadSafe;
-import javax.swing.JDialog;
-
-import io.opensphere.core.util.ThreadConfined;
-import io.opensphere.core.util.collections.New;
-import io.opensphere.core.util.fx.FXUtilities;
-import io.opensphere.core.util.image.IconUtil.IconType;
-import javafx.application.Platform;
-import javafx.beans.InvalidationListener;
-import javafx.beans.value.ObservableValue;
-import javafx.collections.FXCollections;
-import javafx.collections.ObservableList;
-import javafx.embed.swing.JFXPanel;
-import javafx.scene.Scene;
-import javafx.scene.control.Button;
-import javafx.scene.control.Label;
-import javafx.scene.control.TableCell;
-import javafx.scene.control.TableColumn;
-import javafx.scene.control.TableColumn.CellDataFeatures;
-import javafx.scene.control.TableView;
-import javafx.scene.control.Tooltip;
-import javafx.scene.control.cell.ProgressBarTableCell;
-import javafx.scene.control.cell.PropertyValueFactory;
-import javafx.scene.layout.BorderPane;
-import javafx.scene.paint.Color;
-
-/**
- * A dialog that can display the running tasks and allow the user to take action
- * on them.
- */
-@ThreadSafe
-public class ProgressManagerDialog extends JDialog
-{
-    /** Serial version UID. */
-    private static final long serialVersionUID = 1L;
-
-    /** Flag indicating if the display tasks need to be refreshed. */
-    private final AtomicBoolean myDirty = new AtomicBoolean();
-
-    /** The displayed tasks. */
-    @ThreadConfined("JavaFX")
-    private final ObservableList<TaskActivity> myDisplayTasks = FXCollections.observableArrayList();
-
-    /** The table view. */
-    @ThreadConfined("JavaFX")
-    private TableView<TaskActivity> myTable;
-
-    /** The tasks. */
-    @ThreadConfined("JavaFX")
-    private final ObservableList<TaskActivity> myTasks = FXCollections.observableArrayList();
-
-    /**
-     * Constructor.
-     *
-     * @param parent The parent window.
-     */
-    public ProgressManagerDialog(Window parent)
-    {
-        super(parent);
-
-        setSize(400, 200);
-        setLocationRelativeTo(parent);
-        setTitle("Progress");
-
-        JFXPanel panel = new JFXPanel();
-        setContentPane(panel);
-
-<<<<<<< HEAD
-        try
-        {
-            Platform.startup(() -> initPanel(panel));
-        }
-        catch (IllegalStateException e)
-        {
-            // Platform has already started; ignore
-            Platform.runLater(() -> initPanel(panel));
-        }
-=======
-        Platform.runLater(() -> initPanel(panel));
->>>>>>> 3972c03d
-    }
-
-    /**
-     * Adds the task.
-     *
-     * @param ta The task activity.
-     */
-    public void addTask(TaskActivity ta)
-    {
-        Platform.runLater(() -> myTasks.add(ta));
-    }
-
-    /**
-     * Adds the tasks.
-     *
-     * @param taskActivities The task activities.
-     */
-    public void addTasks(Collection<? extends TaskActivity> taskActivities)
-    {
-        // Make a copy to send to the FX thread.
-        Collection<? extends TaskActivity> copy = New.collection(taskActivities);
-        Platform.runLater(() -> myTasks.addAll(copy));
-    }
-
-    /**
-     * Refresh the displayed tasks at a later time.
-     */
-    public final void refresh()
-    {
-        myDirty.set(true);
-        Platform.runLater(this::refreshNow);
-    }
-
-    /**
-     * Removes the task.
-     *
-     * @param taskActivity The task activity.
-     */
-    public void removeTask(TaskActivity taskActivity)
-    {
-        Platform.runLater(() -> myTasks.remove(taskActivity));
-    }
-
-    /**
-     * Initialize the JavaFX panel.
-     *
-     * @param panel The panel.
-     */
-    private void initPanel(JFXPanel panel)
-    {
-        TableColumn<TaskActivity, Void> cancelCol = new TableColumn<>();
-        cancelCol.setCellFactory(data -> new CancelTableCell());
-        cancelCol.setPrefWidth(30);
-
-        TableColumn<TaskActivity, String> textCol = new TableColumn<>();
-        textCol.setCellValueFactory(data -> data.getValue().labelProperty());
-        textCol.setPrefWidth(200);
-
-        TableColumn<TaskActivity, Double> progressCol = new TableColumn<>();
-        progressCol.setCellFactory(ProgressBarTableCell.forTableColumn());
-        progressCol.setCellValueFactory(new PropertyValueFactory<TaskActivity, Double>("progress")
-        {
-            @Override
-            public ObservableValue<Double> call(CellDataFeatures<TaskActivity, Double> param)
-            {
-                return param.getValue() instanceof CancellableTaskActivity ? super.call(param) : null;
-            }
-        });
-
-        myTable = new TableView<>(myDisplayTasks);
-        myTable.setPlaceholder(new Label());
-        myTable.getColumns().add(cancelCol);
-        myTable.getColumns().add(textCol);
-        myTable.getColumns().add(progressCol);
-        myTable.setSelectionModel(null);
-
-        progressCol.setResizable(false);
-
-        myTable.getStylesheets().add(ProgressManagerDialog.class.getResource("ProgressManagerDialog.css").toExternalForm());
-
-        textCol.prefWidthProperty().bind(myTable.widthProperty().subtract(135));
-        progressCol.prefWidthProperty().bind(myTable.widthProperty().subtract(textCol.widthProperty()).subtract(35));
-        cancelCol.prefWidthProperty().bind(
-                myTable.widthProperty().subtract(textCol.widthProperty()).subtract(progressCol.widthProperty()).subtract(5));
-
-        BorderPane root = new BorderPane(myTable);
-
-        Scene scene = new Scene(root, 300, 400);
-        FXUtilities.addDesktopStyle(scene);
-
-        panel.setScene(scene);
-
-        myTasks.addListener((InvalidationListener)o -> refresh());
-    }
-
-    /**
-     * Refresh the display tasks if the dirty flag is set.
-     */
-    private void refreshNow()
-    {
-        assert Platform.isFxApplicationThread();
-
-        if (myDirty.compareAndSet(true, false))
-        {
-            /* Work around a bug in FX that causes an NPE. */
-            myTable.getFocusModel().focus(-1);
-
-            myDisplayTasks.setAll(myTasks.filtered(a -> a.isActive() && !a.isComplete()
-                    && !(a instanceof CancellableTaskActivity && ((CancellableTaskActivity)a).isCancelled())));
-        }
-    }
-
-    /**
-     * Table cell that contains the cancel button.
-     */
-    private static final class CancelTableCell extends TableCell<TaskActivity, Void>
-    {
-        /** The delete button. */
-        private final Button myDeleteButton;
-
-        /** Constructor. */
-        public CancelTableCell()
-        {
-            myDeleteButton = FXUtilities.newIconButton(IconType.CLOSE, Color.RED);
-            myDeleteButton.setTooltip(new Tooltip("Cancel"));
-            myDeleteButton.setOnAction(e -> ((CancellableTaskActivity)getTableRow().getItem()).setCancelled(true));
-        }
-
-        @Override
-        protected void updateItem(Void item, boolean empty)
-        {
-            super.updateItem(item, empty);
-
-            setText(null);
-
-            if (getTableRow().getItem() instanceof CancellableTaskActivity)
-            {
-                setGraphic(myDeleteButton);
-            }
-            else
-            {
-                setGraphic(null);
-            }
-        }
-    }
-}
+package io.opensphere.core.util.taskactivity;
+
+import java.awt.Window;
+import java.util.Collection;
+import java.util.concurrent.atomic.AtomicBoolean;
+
+import javax.annotation.concurrent.ThreadSafe;
+import javax.swing.JDialog;
+
+import io.opensphere.core.util.ThreadConfined;
+import io.opensphere.core.util.collections.New;
+import io.opensphere.core.util.fx.FXUtilities;
+import io.opensphere.core.util.image.IconUtil.IconType;
+import javafx.application.Platform;
+import javafx.beans.InvalidationListener;
+import javafx.beans.value.ObservableValue;
+import javafx.collections.FXCollections;
+import javafx.collections.ObservableList;
+import javafx.embed.swing.JFXPanel;
+import javafx.scene.Scene;
+import javafx.scene.control.Button;
+import javafx.scene.control.Label;
+import javafx.scene.control.TableCell;
+import javafx.scene.control.TableColumn;
+import javafx.scene.control.TableColumn.CellDataFeatures;
+import javafx.scene.control.TableView;
+import javafx.scene.control.Tooltip;
+import javafx.scene.control.cell.ProgressBarTableCell;
+import javafx.scene.control.cell.PropertyValueFactory;
+import javafx.scene.layout.BorderPane;
+import javafx.scene.paint.Color;
+
+/**
+ * A dialog that can display the running tasks and allow the user to take action
+ * on them.
+ */
+@ThreadSafe
+public class ProgressManagerDialog extends JDialog
+{
+    /** Serial version UID. */
+    private static final long serialVersionUID = 1L;
+
+    /** Flag indicating if the display tasks need to be refreshed. */
+    private final AtomicBoolean myDirty = new AtomicBoolean();
+
+    /** The displayed tasks. */
+    @ThreadConfined("JavaFX")
+    private final ObservableList<TaskActivity> myDisplayTasks = FXCollections.observableArrayList();
+
+    /** The table view. */
+    @ThreadConfined("JavaFX")
+    private TableView<TaskActivity> myTable;
+
+    /** The tasks. */
+    @ThreadConfined("JavaFX")
+    private final ObservableList<TaskActivity> myTasks = FXCollections.observableArrayList();
+
+    /**
+     * Constructor.
+     *
+     * @param parent The parent window.
+     */
+    public ProgressManagerDialog(Window parent)
+    {
+        super(parent);
+
+        setSize(400, 200);
+        setLocationRelativeTo(parent);
+        setTitle("Progress");
+
+        JFXPanel panel = new JFXPanel();
+        setContentPane(panel);
+
+        Platform.runLater(() -> initPanel(panel));
+    }
+
+    /**
+     * Adds the task.
+     *
+     * @param ta The task activity.
+     */
+    public void addTask(TaskActivity ta)
+    {
+        Platform.runLater(() -> myTasks.add(ta));
+    }
+
+    /**
+     * Adds the tasks.
+     *
+     * @param taskActivities The task activities.
+     */
+    public void addTasks(Collection<? extends TaskActivity> taskActivities)
+    {
+        // Make a copy to send to the FX thread.
+        Collection<? extends TaskActivity> copy = New.collection(taskActivities);
+        Platform.runLater(() -> myTasks.addAll(copy));
+    }
+
+    /**
+     * Refresh the displayed tasks at a later time.
+     */
+    public final void refresh()
+    {
+        myDirty.set(true);
+        Platform.runLater(this::refreshNow);
+    }
+
+    /**
+     * Removes the task.
+     *
+     * @param taskActivity The task activity.
+     */
+    public void removeTask(TaskActivity taskActivity)
+    {
+        Platform.runLater(() -> myTasks.remove(taskActivity));
+    }
+
+    /**
+     * Initialize the JavaFX panel.
+     *
+     * @param panel The panel.
+     */
+    private void initPanel(JFXPanel panel)
+    {
+        TableColumn<TaskActivity, Void> cancelCol = new TableColumn<>();
+        cancelCol.setCellFactory(data -> new CancelTableCell());
+        cancelCol.setPrefWidth(30);
+
+        TableColumn<TaskActivity, String> textCol = new TableColumn<>();
+        textCol.setCellValueFactory(data -> data.getValue().labelProperty());
+        textCol.setPrefWidth(200);
+
+        TableColumn<TaskActivity, Double> progressCol = new TableColumn<>();
+        progressCol.setCellFactory(ProgressBarTableCell.forTableColumn());
+        progressCol.setCellValueFactory(new PropertyValueFactory<TaskActivity, Double>("progress")
+        {
+            @Override
+            public ObservableValue<Double> call(CellDataFeatures<TaskActivity, Double> param)
+            {
+                return param.getValue() instanceof CancellableTaskActivity ? super.call(param) : null;
+            }
+        });
+
+        myTable = new TableView<>(myDisplayTasks);
+        myTable.setPlaceholder(new Label());
+        myTable.getColumns().add(cancelCol);
+        myTable.getColumns().add(textCol);
+        myTable.getColumns().add(progressCol);
+        myTable.setSelectionModel(null);
+
+        progressCol.setResizable(false);
+
+        myTable.getStylesheets().add(ProgressManagerDialog.class.getResource("ProgressManagerDialog.css").toExternalForm());
+
+        textCol.prefWidthProperty().bind(myTable.widthProperty().subtract(135));
+        progressCol.prefWidthProperty().bind(myTable.widthProperty().subtract(textCol.widthProperty()).subtract(35));
+        cancelCol.prefWidthProperty().bind(
+                myTable.widthProperty().subtract(textCol.widthProperty()).subtract(progressCol.widthProperty()).subtract(5));
+
+        BorderPane root = new BorderPane(myTable);
+
+        Scene scene = new Scene(root, 300, 400);
+        FXUtilities.addDesktopStyle(scene);
+
+        panel.setScene(scene);
+
+        myTasks.addListener((InvalidationListener)o -> refresh());
+    }
+
+    /**
+     * Refresh the display tasks if the dirty flag is set.
+     */
+    private void refreshNow()
+    {
+        assert Platform.isFxApplicationThread();
+
+        if (myDirty.compareAndSet(true, false))
+        {
+            /* Work around a bug in FX that causes an NPE. */
+            myTable.getFocusModel().focus(-1);
+
+            myDisplayTasks.setAll(myTasks.filtered(a -> a.isActive() && !a.isComplete()
+                    && !(a instanceof CancellableTaskActivity && ((CancellableTaskActivity)a).isCancelled())));
+        }
+    }
+
+    /**
+     * Table cell that contains the cancel button.
+     */
+    private static final class CancelTableCell extends TableCell<TaskActivity, Void>
+    {
+        /** The delete button. */
+        private final Button myDeleteButton;
+
+        /** Constructor. */
+        public CancelTableCell()
+        {
+            myDeleteButton = FXUtilities.newIconButton(IconType.CLOSE, Color.RED);
+            myDeleteButton.setTooltip(new Tooltip("Cancel"));
+            myDeleteButton.setOnAction(e -> ((CancellableTaskActivity)getTableRow().getItem()).setCancelled(true));
+        }
+
+        @Override
+        protected void updateItem(Void item, boolean empty)
+        {
+            super.updateItem(item, empty);
+
+            setText(null);
+
+            if (getTableRow().getItem() instanceof CancellableTaskActivity)
+            {
+                setGraphic(myDeleteButton);
+            }
+            else
+            {
+                setGraphic(null);
+            }
+        }
+    }
+}