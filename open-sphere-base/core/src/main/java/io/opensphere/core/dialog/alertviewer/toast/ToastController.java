package io.opensphere.core.dialog.alertviewer.toast;

import java.awt.Color;
import java.awt.Frame;
import java.awt.event.ActionEvent;
import java.awt.event.ActionListener;
import java.util.concurrent.LinkedBlockingQueue;
import java.util.function.Supplier;

import javax.swing.Timer;

import org.apache.log4j.Logger;

import io.opensphere.core.dialog.alertviewer.event.Type;
import io.opensphere.core.util.swing.EventQueueUtilities;

<<<<<<< HEAD
/**
 * The controller for the toast message view.
 */
=======
/** The controller for the toast message view. */
>>>>>>> f0c488b4
public class ToastController implements Runnable
{
    /**
     * Used to log messages.
     */
    private static final Logger LOGGER = Logger.getLogger(ToastController.class);

    /**
     * The amount of time to show the toast message.
     */
    private static final int SHOW_LENGTH = 5000;

    /**
     * The amount to change the opacity.
     */
    private static final float OPACITY_DELTA = 0.05f;

    /**
     * The maximum opacity value.
     */
    private static final float MAX_OPACITY = .5f;

    /**
     * The parent frame provider.
     */
    private final Supplier<? extends Frame> myParentProvider;

    /**
     * Contains the pending toast messages to show.
     */
    private final LinkedBlockingQueue<ToastModel> myPendingMessages = new LinkedBlockingQueue<>(5);

    /**
     * Indicates if the toast message thread is running.
     */
    private boolean myIsRunning = true;

    /**
     * The toast message thread.
     */
    private final Thread myShowThread;

    /**
     * Constructs a new toast controller.
     *
     * @param parentProvider The parent frame provider.
     */
    public ToastController(Supplier<? extends Frame> parentProvider)
    {
        myParentProvider = parentProvider;
        myShowThread = new Thread(this, "Toast Thread");
        myShowThread.setDaemon(true);
        myShowThread.start();
    }

    @Override
    public void run()
    {
        while (myIsRunning)
        {
            try
            {
                final ToastModel model = myPendingMessages.take();
                if (model != null && myIsRunning)
                {
                    EventQueueUtilities.invokeLater(new Runnable()
                    {
                        @Override
                        public void run()
                        {
                            ToastView view = new ToastView(myParentProvider.get(), model);

                            showAndAnimate(view);
                        }
                    });

                    Thread.sleep(SHOW_LENGTH + 1000);
                }
            }
            catch (InterruptedException e)
            {
                if (LOGGER.isDebugEnabled())
                {
                    LOGGER.debug(e.getMessage(), e);
                }
            }
        }
    }

    /**
     * Shows the specified toast message,.
     *
     * @param message The message to show.
     * @param messageType The message type.
     */
    public void showToastMessage(String message, Type messageType)
    {
        ToastModel model = new ToastModel();
        model.setMessage(message);

        Color color = Color.blue;
        if (messageType == Type.ERROR)
        {
            color = Color.red;
        }
        else if (messageType == Type.WARNING)
        {
            color = Color.yellow;
        }

        model.setColor(color);

        myPendingMessages.offer(model);
    }

    /**
     * Stops the toast thread.
     */
    public void stop()
    {
        myIsRunning = false;
        ToastModel shutdownModel = new ToastModel();
        myPendingMessages.offer(shutdownModel);
    }

    /**
     * Shows the toast view with the message, fades the view in and out.
     *
     * @param view The toast view to show.
     */
    private void showAndAnimate(final ToastView view)
    {
        view.setVisible(true);
        final Timer startTimer = new Timer(100, new ActionListener()
        {
            @Override
            public void actionPerformed(ActionEvent e)
            {
                float currentOpacity = view.getTheOpacity();
                if (currentOpacity < MAX_OPACITY)
                {
                    currentOpacity += OPACITY_DELTA;

                    if (currentOpacity > MAX_OPACITY)
                    {
                        currentOpacity = MAX_OPACITY;
                    }

                    view.setTheOpacity(currentOpacity);
                }
            }
        });
        startTimer.setRepeats(true);
        startTimer.start();

        Timer shutdownTimer = new Timer(SHOW_LENGTH, new ActionListener()
        {
            @Override
            public void actionPerformed(ActionEvent e)
            {
                view.setVisible(false);
                view.dispose();
            }
        });
        shutdownTimer.setRepeats(false);
        shutdownTimer.start();
    }
}
<|MERGE_RESOLUTION|>--- conflicted
+++ resolved
@@ -1,191 +1,185 @@
-package io.opensphere.core.dialog.alertviewer.toast;
-
-import java.awt.Color;
-import java.awt.Frame;
-import java.awt.event.ActionEvent;
-import java.awt.event.ActionListener;
-import java.util.concurrent.LinkedBlockingQueue;
-import java.util.function.Supplier;
-
-import javax.swing.Timer;
-
-import org.apache.log4j.Logger;
-
-import io.opensphere.core.dialog.alertviewer.event.Type;
-import io.opensphere.core.util.swing.EventQueueUtilities;
-
-<<<<<<< HEAD
-/**
- * The controller for the toast message view.
- */
-=======
-/** The controller for the toast message view. */
->>>>>>> f0c488b4
-public class ToastController implements Runnable
-{
-    /**
-     * Used to log messages.
-     */
-    private static final Logger LOGGER = Logger.getLogger(ToastController.class);
-
-    /**
-     * The amount of time to show the toast message.
-     */
-    private static final int SHOW_LENGTH = 5000;
-
-    /**
-     * The amount to change the opacity.
-     */
-    private static final float OPACITY_DELTA = 0.05f;
-
-    /**
-     * The maximum opacity value.
-     */
-    private static final float MAX_OPACITY = .5f;
-
-    /**
-     * The parent frame provider.
-     */
-    private final Supplier<? extends Frame> myParentProvider;
-
-    /**
-     * Contains the pending toast messages to show.
-     */
-    private final LinkedBlockingQueue<ToastModel> myPendingMessages = new LinkedBlockingQueue<>(5);
-
-    /**
-     * Indicates if the toast message thread is running.
-     */
-    private boolean myIsRunning = true;
-
-    /**
-     * The toast message thread.
-     */
-    private final Thread myShowThread;
-
-    /**
-     * Constructs a new toast controller.
-     *
-     * @param parentProvider The parent frame provider.
-     */
-    public ToastController(Supplier<? extends Frame> parentProvider)
-    {
-        myParentProvider = parentProvider;
-        myShowThread = new Thread(this, "Toast Thread");
-        myShowThread.setDaemon(true);
-        myShowThread.start();
-    }
-
-    @Override
-    public void run()
-    {
-        while (myIsRunning)
-        {
-            try
-            {
-                final ToastModel model = myPendingMessages.take();
-                if (model != null && myIsRunning)
-                {
-                    EventQueueUtilities.invokeLater(new Runnable()
-                    {
-                        @Override
-                        public void run()
-                        {
-                            ToastView view = new ToastView(myParentProvider.get(), model);
-
-                            showAndAnimate(view);
-                        }
-                    });
-
-                    Thread.sleep(SHOW_LENGTH + 1000);
-                }
-            }
-            catch (InterruptedException e)
-            {
-                if (LOGGER.isDebugEnabled())
-                {
-                    LOGGER.debug(e.getMessage(), e);
-                }
-            }
-        }
-    }
-
-    /**
-     * Shows the specified toast message,.
-     *
-     * @param message The message to show.
-     * @param messageType The message type.
-     */
-    public void showToastMessage(String message, Type messageType)
-    {
-        ToastModel model = new ToastModel();
-        model.setMessage(message);
-
-        Color color = Color.blue;
-        if (messageType == Type.ERROR)
-        {
-            color = Color.red;
-        }
-        else if (messageType == Type.WARNING)
-        {
-            color = Color.yellow;
-        }
-
-        model.setColor(color);
-
-        myPendingMessages.offer(model);
-    }
-
-    /**
-     * Stops the toast thread.
-     */
-    public void stop()
-    {
-        myIsRunning = false;
-        ToastModel shutdownModel = new ToastModel();
-        myPendingMessages.offer(shutdownModel);
-    }
-
-    /**
-     * Shows the toast view with the message, fades the view in and out.
-     *
-     * @param view The toast view to show.
-     */
-    private void showAndAnimate(final ToastView view)
-    {
-        view.setVisible(true);
-        final Timer startTimer = new Timer(100, new ActionListener()
-        {
-            @Override
-            public void actionPerformed(ActionEvent e)
-            {
-                float currentOpacity = view.getTheOpacity();
-                if (currentOpacity < MAX_OPACITY)
-                {
-                    currentOpacity += OPACITY_DELTA;
-
-                    if (currentOpacity > MAX_OPACITY)
-                    {
-                        currentOpacity = MAX_OPACITY;
-                    }
-
-                    view.setTheOpacity(currentOpacity);
-                }
-            }
-        });
-        startTimer.setRepeats(true);
-        startTimer.start();
-
-        Timer shutdownTimer = new Timer(SHOW_LENGTH, new ActionListener()
-        {
-            @Override
-            public void actionPerformed(ActionEvent e)
-            {
-                view.setVisible(false);
-                view.dispose();
-            }
-        });
-        shutdownTimer.setRepeats(false);
-        shutdownTimer.start();
-    }
-}
+package io.opensphere.core.dialog.alertviewer.toast;
+
+import java.awt.Color;
+import java.awt.Frame;
+import java.awt.event.ActionEvent;
+import java.awt.event.ActionListener;
+import java.util.concurrent.LinkedBlockingQueue;
+import java.util.function.Supplier;
+
+import javax.swing.Timer;
+
+import org.apache.log4j.Logger;
+
+import io.opensphere.core.dialog.alertviewer.event.Type;
+import io.opensphere.core.util.swing.EventQueueUtilities;
+
+/** The controller for the toast message view. */
+public class ToastController implements Runnable
+{
+    /**
+     * Used to log messages.
+     */
+    private static final Logger LOGGER = Logger.getLogger(ToastController.class);
+
+    /**
+     * The amount of time to show the toast message.
+     */
+    private static final int SHOW_LENGTH = 5000;
+
+    /**
+     * The amount to change the opacity.
+     */
+    private static final float OPACITY_DELTA = 0.05f;
+
+    /**
+     * The maximum opacity value.
+     */
+    private static final float MAX_OPACITY = .5f;
+
+    /**
+     * The parent frame provider.
+     */
+    private final Supplier<? extends Frame> myParentProvider;
+
+    /**
+     * Contains the pending toast messages to show.
+     */
+    private final LinkedBlockingQueue<ToastModel> myPendingMessages = new LinkedBlockingQueue<>(5);
+
+    /**
+     * Indicates if the toast message thread is running.
+     */
+    private boolean myIsRunning = true;
+
+    /**
+     * The toast message thread.
+     */
+    private final Thread myShowThread;
+
+    /**
+     * Constructs a new toast controller.
+     *
+     * @param parentProvider The parent frame provider.
+     */
+    public ToastController(Supplier<? extends Frame> parentProvider)
+    {
+        myParentProvider = parentProvider;
+        myShowThread = new Thread(this, "Toast Thread");
+        myShowThread.setDaemon(true);
+        myShowThread.start();
+    }
+
+    @Override
+    public void run()
+    {
+        while (myIsRunning)
+        {
+            try
+            {
+                final ToastModel model = myPendingMessages.take();
+                if (model != null && myIsRunning)
+                {
+                    EventQueueUtilities.invokeLater(new Runnable()
+                    {
+                        @Override
+                        public void run()
+                        {
+                            ToastView view = new ToastView(myParentProvider.get(), model);
+
+                            showAndAnimate(view);
+                        }
+                    });
+
+                    Thread.sleep(SHOW_LENGTH + 1000);
+                }
+            }
+            catch (InterruptedException e)
+            {
+                if (LOGGER.isDebugEnabled())
+                {
+                    LOGGER.debug(e.getMessage(), e);
+                }
+            }
+        }
+    }
+
+    /**
+     * Shows the specified toast message,.
+     *
+     * @param message The message to show.
+     * @param messageType The message type.
+     */
+    public void showToastMessage(String message, Type messageType)
+    {
+        ToastModel model = new ToastModel();
+        model.setMessage(message);
+
+        Color color = Color.blue;
+        if (messageType == Type.ERROR)
+        {
+            color = Color.red;
+        }
+        else if (messageType == Type.WARNING)
+        {
+            color = Color.yellow;
+        }
+
+        model.setColor(color);
+
+        myPendingMessages.offer(model);
+    }
+
+    /**
+     * Stops the toast thread.
+     */
+    public void stop()
+    {
+        myIsRunning = false;
+        ToastModel shutdownModel = new ToastModel();
+        myPendingMessages.offer(shutdownModel);
+    }
+
+    /**
+     * Shows the toast view with the message, fades the view in and out.
+     *
+     * @param view The toast view to show.
+     */
+    private void showAndAnimate(final ToastView view)
+    {
+        view.setVisible(true);
+        final Timer startTimer = new Timer(100, new ActionListener()
+        {
+            @Override
+            public void actionPerformed(ActionEvent e)
+            {
+                float currentOpacity = view.getTheOpacity();
+                if (currentOpacity < MAX_OPACITY)
+                {
+                    currentOpacity += OPACITY_DELTA;
+
+                    if (currentOpacity > MAX_OPACITY)
+                    {
+                        currentOpacity = MAX_OPACITY;
+                    }
+
+                    view.setTheOpacity(currentOpacity);
+                }
+            }
+        });
+        startTimer.setRepeats(true);
+        startTimer.start();
+
+        Timer shutdownTimer = new Timer(SHOW_LENGTH, new ActionListener()
+        {
+            @Override
+            public void actionPerformed(ActionEvent e)
+            {
+                view.setVisible(false);
+                view.dispose();
+            }
+        });
+        shutdownTimer.setRepeats(false);
+        shutdownTimer.start();
+    }
+}