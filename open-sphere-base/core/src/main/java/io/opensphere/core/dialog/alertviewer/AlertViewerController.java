--- conflicted
+++ resolved
@@ -44,20 +44,7 @@
         super(toolbox.getEventManager(), 1);
         myToolbox = toolbox;
         myToaster = new ToastController(toolbox.getUIRegistry().getMainFrameProvider());
-<<<<<<< HEAD
-        try
-        {
-            Platform.startup(() ->
-            {
-            });
-        }
-        catch (IllegalStateException e)
-        {
-            // Platform already started; ignore
-        }
-=======
 
->>>>>>> 3972c03d
         bindEvent(UserMessageEvent.class, this::handleUserMessageEvent);
     }
 
